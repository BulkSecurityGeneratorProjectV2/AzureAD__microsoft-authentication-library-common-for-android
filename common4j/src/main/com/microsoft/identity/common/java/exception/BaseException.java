--- conflicted
+++ resolved
@@ -38,16 +38,12 @@
 
 public class BaseException extends Exception implements IErrorInformation, ITelemetryAccessor {
 
-<<<<<<< HEAD
-    public static final String sName = BaseException.class.getName();
-=======
     // This is needed for backward compatibility with older versions of MSAL (pre 3.0.0)
     // When MSAL converts the result bundle it looks for this value to know about exception type
     // We moved the exception class to a new package with refactoring work,
     // but need to keep this value to older package name to avoid breaking older MSAL clients.
     public static final String sName =  "com.microsoft.identity.common.exception.BaseException";
 
->>>>>>> c371abff
     private static final long serialVersionUID = -5166242728507796770L;
 
     private static final TreeSet<String> nonCacheableErrorCodes = new TreeSet<>(
