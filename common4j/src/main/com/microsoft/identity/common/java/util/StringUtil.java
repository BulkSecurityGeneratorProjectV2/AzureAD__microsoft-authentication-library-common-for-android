// Copyright (c) Microsoft Corporation.
// All rights reserved.
//
// This code is licensed under the MIT License.
//
// Permission is hereby granted, free of charge, to any person obtaining a copy
// of this software and associated documentation files(the "Software"), to deal
// in the Software without restriction, including without limitation the rights
// to use, copy, modify, merge, publish, distribute, sublicense, and / or sell
// copies of the Software, and to permit persons to whom the Software is
// furnished to do so, subject to the following conditions :
//
// The above copyright notice and this permission notice shall be included in
// all copies or substantial portions of the Software.
//
// THE SOFTWARE IS PROVIDED "AS IS", WITHOUT WARRANTY OF ANY KIND, EXPRESS OR
// IMPLIED, INCLUDING BUT NOT LIMITED TO THE WARRANTIES OF MERCHANTABILITY,
// FITNESS FOR A PARTICULAR PURPOSE AND NONINFRINGEMENT. IN NO EVENT SHALL THE
// AUTHORS OR COPYRIGHT HOLDERS BE LIABLE FOR ANY CLAIM, DAMAGES OR OTHER
// LIABILITY, WHETHER IN AN ACTION OF CONTRACT, TORT OR OTHERWISE, ARISING FROM,
// OUT OF OR IN CONNECTION WITH THE SOFTWARE OR THE USE OR OTHER DEALINGS IN
// THE SOFTWARE.
package com.microsoft.identity.common.java.util;

import com.microsoft.identity.common.java.logging.Logger;

import java.io.PrintWriter;
import java.io.StringWriter;
import java.io.UnsupportedEncodingException;
import java.net.URLDecoder;
import java.net.URLEncoder;
import java.security.MessageDigest;
import java.security.NoSuchAlgorithmException;
import java.text.ParseException;
import java.text.SimpleDateFormat;
import java.util.AbstractMap;
import java.util.ArrayList;
import java.util.Date;
import java.util.Iterator;
import java.util.List;
import java.util.Locale;
import java.util.Map;
import java.util.Objects;
import java.util.Set;
import java.util.StringTokenizer;
import java.util.TimeZone;
import java.util.UUID;

import cz.msebera.android.httpclient.extras.Base64;
import edu.umd.cs.findbugs.annotations.Nullable;
import edu.umd.cs.findbugs.annotations.SuppressFBWarnings;
import lombok.NonNull;

import static com.microsoft.identity.common.java.AuthenticationConstants.ENCODING_UTF8;
import static com.microsoft.identity.common.java.AuthenticationConstants.ENCODING_UTF8_STRING;

public class StringUtil {
    private static String TAG = StringUtil.class.getSimpleName();

    private static final String RFC3339_DATE_FORMAT = "yyyy-MM-dd'T'HH:mm:ss'Z'";

    private static final String TOKEN_HASH_ALGORITHM = "SHA256";

    /**
     * Checks if string is null or empty.
     *
     * @param message String to check for null or blank.
     * @return true, if the string is null or blank.
     */
    public static boolean isNullOrEmpty(final @Nullable String message) {
        return message == null || message.trim().length() == 0;
    }

    /**
     * Returns true if the string contains the given substring.
     *
     * @param str    the string to search for a substring in
     * @param substr the substring to search for
     * @return true if the string contains the given substring, false if it does not or if it is null
     */
    public static boolean containsSubString(final String str, final String substr) {
        if (isNullOrEmpty(str)) {
            return false;
        }

        return str.contains(substr);
    }

    /**
     * Utility to null-safe-compare string in a case-insensitive manner.
     *
     * @param one The first string to compare.
     * @param two The second string to compare.
     */
    public static boolean equalsIgnoreCase(@Nullable final String one, @Nullable final String two) {
        return Objects.equals(one, two) || (one != null && one.equalsIgnoreCase(two));
    }

    /**
     * Parses the supplied home_account_id to extract the uid, utid.
     *
     * @param homeAccountId The home_account_id to inspect.
     * @return A Pair of Strings representing the uid/utid of the supplied home_account_id.
     * Return value cannot be null, but its values (pair.first, pair.second) may be.
     */
    public static Map.Entry<String, String> getTenantInfo(@NonNull final String homeAccountId) {
        // Split this value by its parts... <uid>.<utid>
        final int EXPECTED_LENGTH = 2;
        final int INDEX_UID = 0;
        final int INDEX_UTID = 1;

        final String[] uidUtidArray = homeAccountId.split("\\.");

        String uid = null;
        String utid = null;

        if (EXPECTED_LENGTH == uidUtidArray.length
                && !isNullOrEmpty(uidUtidArray[INDEX_UID])
                && !isNullOrEmpty(uidUtidArray[INDEX_UTID])) {
            uid = uidUtidArray[INDEX_UID];
            utid = uidUtidArray[INDEX_UTID];
        }

        return new AbstractMap.SimpleEntry<>(uid, utid);
    }

    /**
     * Checks if header value has this prefix. Prefix + whitespace is acceptable.
     *
     * @param value  String to check.
     * @param prefix prefix to check the above string.
     * @return boolean true if the string starts with prefix and has some body after it.
     */
    public static boolean hasPrefixInHeader(final String value, final String prefix) {
        return value.startsWith(prefix) && value.length() > prefix.length() + 2
                && Character.isWhitespace(value.charAt(prefix.length()));
    }

    /**
     * Split the input string into a list of string tokens.
     *
     * @param items     String
     * @param delimiter String
     * @return List<String>
     */
    public static List<String> getStringTokens(final String items, final String delimiter) {
        final StringTokenizer tokenizer = new StringTokenizer(items, delimiter);
        final List<String> itemList = new ArrayList<>();
        while (tokenizer.hasMoreTokens()) {
            final String name = tokenizer.nextToken();
            if (!isNullOrEmpty(name)) {
                itemList.add(name);
            }
        }

        return itemList;
    }

    /**
     * Split the input with delimiter.
     *
     * @param input     String
     * @param delimiter char
     * @return ArrayList<String>
     */
    public static ArrayList<String> splitWithQuotes(String input, char delimiter) {
        final ArrayList<String> items = new ArrayList<>();

        int startIndex = 0;
        boolean insideString = false;
        String item;
        for (int i = 0; i < input.length(); i++) {
            if (input.charAt(i) == delimiter && !insideString) {
                item = input.substring(startIndex, i);
                if (!isNullOrEmpty(item.trim())) {
                    items.add(item);
                }

                startIndex = i + 1;
            } else if (input.charAt(i) == '"') {
                insideString = !insideString;
            }
        }

        item = input.substring(startIndex);
        if (!isNullOrEmpty(item.trim())) {
            items.add(item);
        }

        return items;
    }

    /**
     * Remove quote in header value.
     *
     * @param value String
     * @return String
     */
    public static String removeQuoteInHeaderValue(String value) {
        if (!isNullOrEmpty(value)) {
            return value.replace("\"", "");
        }
        return null;
    }

    /**
     * Perform URL decode on the given source.
     *
     * @param source The String to decode for.
     * @return The decoded string.
     * @throws UnsupportedEncodingException If encoding is not supported.
     */
    public static String urlFormDecode(final String source) throws UnsupportedEncodingException {
        if (isNullOrEmpty(source)) {
            return "";
        }

        return URLDecoder.decode(source, ENCODING_UTF8_STRING);
    }

    /**
     * Get a string from the given exception.
     *
     * @param exception an exception object to extract a stack trace string from.
     * @return A stack trace string
     */
    public static String getStackTraceAsString(@NonNull final Exception exception) {
        final StringWriter sw = new StringWriter();
        final PrintWriter pw = new PrintWriter(sw);
        exception.printStackTrace(pw);
        return pw.toString();
    }

    public static String fromByteArray(@NonNull final byte[] bytes) {
        return new String(bytes, ENCODING_UTF8);
    }

    public static byte[] toByteArray(@NonNull final String string) {
        return string.getBytes(ENCODING_UTF8);
    }

    /**
     * Converts a Date object into a RFC3339 formatted date String
     *
     * @param date Date
     * @return String
     */
    @NonNull
    public static String RFC3339DateToString(@NonNull final Date date) {
        final String methodName = "RFC3339DateToString";
        Logger.verbose(TAG + methodName, "RFC3339DateToString is called.");
        final SimpleDateFormat RFC3339DateFormat = new SimpleDateFormat(RFC3339_DATE_FORMAT, Locale.US);
        RFC3339DateFormat.setTimeZone(TimeZone.getTimeZone("UTC"));
        return RFC3339DateFormat.format(date);
    }

    /**
     * Converts a RFC3339 formatted date String into a Date object
     *
     * @param dateStr String
     * @return Date
     * @throws ParseException if the dateStr is formatted incorrectly
     */
    @NonNull
    public static Date RFC3339StringToDate(@NonNull String dateStr) throws ParseException {
        final String methodName = "RFC3339StringToDate";
        Logger.verbose(TAG + methodName, "RFC3339StringToDate is called.");
        final SimpleDateFormat RFC3339DateFormat = new SimpleDateFormat(RFC3339_DATE_FORMAT, Locale.US);
        RFC3339DateFormat.setTimeZone(TimeZone.getTimeZone("UTC"));
        return RFC3339DateFormat.parse(dateStr);
    }

    /**
     * Util method to check if a string is a UUID or not
     *
     * @param inputString : inputString
     * @return true if the inputString is a UUID else false;
     */
    public static boolean isUuid(@NonNull final String inputString) {
        try {
            UUID.fromString(inputString);
            return true;
        } catch (final IllegalArgumentException e) {
            return false;
        }
    }

    public static String encodeUrlSafeString(@NonNull final byte[] bytesToEncode) {
        return Base64.encodeToString(bytesToEncode, Base64.NO_WRAP | Base64.NO_PADDING | Base64.URL_SAFE);
    }

    public static String encodeUrlSafeString(@NonNull final String stringToEncode) {
        return Base64.encodeToString(toByteArray(stringToEncode), Base64.NO_WRAP | Base64.NO_PADDING | Base64.URL_SAFE);
    }

    /**
     * Create the Hash string of the message.
     *
     * @param msg String
     * @return String in Hash
     * @throws NoSuchAlgorithmException throws if no such algorithm.
     */
    public static String createHash(final String msg) throws NoSuchAlgorithmException {
        if (!isNullOrEmpty(msg)) {
            final MessageDigest digester = MessageDigest.getInstance(TOKEN_HASH_ALGORITHM);
            final byte[] msgInBytes = msg.getBytes(ENCODING_UTF8);
            return new String(Base64.encode(digester.digest(msgInBytes), Base64.NO_WRAP),
                    ENCODING_UTF8);
        }
        return msg;
    }

    /**
     * Utility to null-safe-compare strings in a case-insensitive manner, trimming both inputs.
     *
     * @param one The first string to compare.
     * @param two The second string to compare.
     * @return true if the inputs are equal, false otherwise.
     */
    public static boolean equalsIgnoreCaseTrimBoth(@Nullable final String one,
                                                   @Nullable final String two) {
        return equalsIgnoreCaseTrim(one != null ? one.trim() : null, two);
    }

    /**
     * Utility to null-safe-compare strings in a case-insensitive manner, trimming the second input.
     *
     * @param one The first string to compare.
     * @param two The second string to compare.
     * @return true if the inputs are equal, false otherwise.
     */
    @SuppressFBWarnings(value = "ES_COMPARING_PARAMETER_STRING_WITH_EQ",
            justification = "This is an intentional reference comparison")
    public static boolean equalsIgnoreCaseTrim(@Nullable final String one, @Nullable final String two) {
        return one == two || (two != null && equalsIgnoreCase(one, two.trim()));
    }

    /**
     * Return an empty string if the input is null.
     *
     * @param input an input string to evaluate.
     * @return an empty string if the input is null, the input otherwise.
     */
    public static String sanitizeNull(final String input) {
        return null == input ? "" : input;
    }

    /**
     * If the input is null, return an empty string. Otherwise, return a trimmed, toLowerCase
     * version of the string in question.
     *
     * @param input a string to evaluate.
     * @return a sanitized version of that string.
     */
    public static String sanitizeNullAndLowercaseAndTrim(final String input) {
        String outValue = null == input ? "" : input.toLowerCase(Locale.US).trim();

        return outValue;
    }

    /**
<<<<<<< HEAD
     * encode string with url form encoding. Space will be +.
     *
     * @param source the string to encode.
     * @return the decoded
     * @throws UnsupportedEncodingException throws if encoding not supported.
     */
    public static String urlFormEncode(String source) throws UnsupportedEncodingException {
        return URLEncoder.encode(source, ENCODING_UTF8_STRING);
    }

    /**
     * Joins the string in the given set into a single string with the provided delimiter.
     *
     * @param delimiter     the delimiter string.
     * @param stringsToJoin set of strings to join.
     */
    public static String join(@NonNull final String delimiter,
                              @NonNull final Set<String> stringsToJoin) {

        final StringBuilder builder = new StringBuilder();

        int i = 0;
        for (final String s : stringsToJoin) {
            builder.append(s);
            if (i < stringsToJoin.size() - 1) {
                builder.append(delimiter);
            }
            i++;
        }

        return builder.toString();
=======
     * This is a reimplementation of String.join for the android platform.  Possibly this should
     * shift into PlatformUtils, which could rely on String.join dependent on the android API level.
     * @param separator a separator for the joined strings.
     * @param segments a set of segments to join.
     * @return a new char sequence constructed by joining the segments with the separator.
     */
    public static <T extends CharSequence> String join(final CharSequence separator, final @NonNull Iterable<T> segments) {
        final Iterator<T> itr = segments.iterator();
        // If the iterable is empty, return empty string.
        if (!itr.hasNext()) {
            return "";
        }
        final T first = itr.next();
        // If the iterable has but one value, return it directly.
        if (!itr.hasNext()) {
            if (first instanceof String) {
                return (String) first;
            }
            return first.toString();
        }
        final StringBuilder sb = new StringBuilder();
        // This iterator must have at least one value, since it isn't empty.
        sb.append(first);
        while (itr.hasNext()) {
            sb.append(separator);
            sb.append(itr.next());
        }
        return sb.toString();
>>>>>>> b3c716aa
    }
}<|MERGE_RESOLUTION|>--- conflicted
+++ resolved
@@ -359,7 +359,6 @@
     }
 
     /**
-<<<<<<< HEAD
      * encode string with url form encoding. Space will be +.
      *
      * @param source the string to encode.
@@ -371,27 +370,6 @@
     }
 
     /**
-     * Joins the string in the given set into a single string with the provided delimiter.
-     *
-     * @param delimiter     the delimiter string.
-     * @param stringsToJoin set of strings to join.
-     */
-    public static String join(@NonNull final String delimiter,
-                              @NonNull final Set<String> stringsToJoin) {
-
-        final StringBuilder builder = new StringBuilder();
-
-        int i = 0;
-        for (final String s : stringsToJoin) {
-            builder.append(s);
-            if (i < stringsToJoin.size() - 1) {
-                builder.append(delimiter);
-            }
-            i++;
-        }
-
-        return builder.toString();
-=======
      * This is a reimplementation of String.join for the android platform.  Possibly this should
      * shift into PlatformUtils, which could rely on String.join dependent on the android API level.
      * @param separator a separator for the joined strings.
@@ -420,6 +398,5 @@
             sb.append(itr.next());
         }
         return sb.toString();
->>>>>>> b3c716aa
     }
 }