# This is a workflow to run the deploy snapshot pipeline in Azure DevOps
name: continousDeliveryUpdated

# Controls when the action will run. Triggers the workflow on push or pull request
# events but only for the dev branch
on:
  push:
<<<<<<< HEAD
    branches: [ continuous-delivery ]
=======
    branches: [ pedroro/dev ]
>>>>>>> e450c640
    paths-ignore:
    - 'versioning/version.properties'
    - 'common4j/versioning/version.properties'

#For Testing... runs when project is starred
#on:
#  watch:
#    types: [started]
#    branches: [dev]

# Jobs run in parallel by default.  Use "needs:" to indicate dependencies run sequentially
jobs:
  # Increment 
  incrementLatestPatch:
    runs-on: ubuntu-latest

    steps:
    - uses: actions/checkout@v2
      with:
        token: ${{ secrets.ACTION_PAT }}
    - uses: actions/setup-java@v1
      with:
        java-version: 8
    - uses: eskatos/gradle-command-action@v1
      with:
        arguments: common:incrementLatestVersion common4j:incrementLatestVersion
    - run: |
        git config user.name github-actions
        git config user.email github-actions@github.com
        git add .
        git commit -m "Increment latest patch version"
        git push
  build:
    # Make this workflow sequential by indicating what this job needs in order to run
    needs: incrementLatestPatch
    runs-on: ubuntu-latest
    steps:
      - name: Azure Pipelines Action
        uses: Azure/pipelines@v1
        with:
<<<<<<< HEAD
=======
          github_token: ${{ github.token }}
          source_ref: ${{ github.ref }}
          target_branch: 'pedroro/continuous-delivery'
          commit_message_template: '[Automated] Merged {source_ref} into target {target_branch}'
  incrementLatestPatch:
    needs: mergeToContinuousDelivery
    runs-on: ubuntu-latest
    steps:
    - uses: actions/checkout@pedroro/continuous-delivery
      with:
        token: ${{ secrets.ACTION_PAT }}
    - uses: actions/setup-java@v1
      with:
        java-version: 8
    - uses: eskatos/gradle-command-action@v1
      with:
        arguments: common:incrementLatestVersion common4j:incrementLatestVersion
    - run: |
        git config user.name github-actions
        git config user.email github-actions@github.com
        git add .
        git commit -m "Increment latest patch version"
        git push
  build:
    # Make this workflow sequential by indicating what this job needs in order to run
    needs: incrementLatestPatch
    runs-on: ubuntu-latest
    steps:
      - name: Azure Pipelines Action
        uses: Azure/pipelines@v1
        with:
>>>>>>> e450c640
          # Fullyqualified URL to the Azure DevOps organization along with project name(eg, https://dev.azure.com/organization/project-name or https://server.example.com:8080/tfs/DefaultCollection/project-name)
          azure-devops-project-url: 'https://dev.azure.com/IdentityDivision/IDDP'
          # Name of the Azure Pipline to be triggered
          azure-pipeline-name: 'Latest Common VSTS Release'
          # Paste personal access token of the user as value of secret variable:AZURE_DEVOPS_TOKEN
          azure-devops-token: '${{ secrets.IDDP_PIPELINE }}'
  <|MERGE_RESOLUTION|>--- conflicted
+++ resolved
@@ -1,57 +1,23 @@
 # This is a workflow to run the deploy snapshot pipeline in Azure DevOps
-name: continousDeliveryUpdated
+name: dev_updated
 
 # Controls when the action will run. Triggers the workflow on push or pull request
 # events but only for the dev branch
 on:
   push:
-<<<<<<< HEAD
-    branches: [ continuous-delivery ]
-=======
     branches: [ pedroro/dev ]
->>>>>>> e450c640
     paths-ignore:
-    - 'versioning/version.properties'
+    - 'common/versioning/version.properties'
     - 'common4j/versioning/version.properties'
 
-#For Testing... runs when project is starred
-#on:
-#  watch:
-#    types: [started]
-#    branches: [dev]
-
-# Jobs run in parallel by default.  Use "needs:" to indicate dependencies run sequentially
 jobs:
-  # Increment 
-  incrementLatestPatch:
-    runs-on: ubuntu-latest
-
-    steps:
-    - uses: actions/checkout@v2
-      with:
-        token: ${{ secrets.ACTION_PAT }}
-    - uses: actions/setup-java@v1
-      with:
-        java-version: 8
-    - uses: eskatos/gradle-command-action@v1
-      with:
-        arguments: common:incrementLatestVersion common4j:incrementLatestVersion
-    - run: |
-        git config user.name github-actions
-        git config user.email github-actions@github.com
-        git add .
-        git commit -m "Increment latest patch version"
-        git push
-  build:
-    # Make this workflow sequential by indicating what this job needs in order to run
-    needs: incrementLatestPatch
+  # Merge to continuous-delivery branch
+  mergeToContinuousDelivery:
     runs-on: ubuntu-latest
     steps:
-      - name: Azure Pipelines Action
-        uses: Azure/pipelines@v1
+      - uses: actions/checkout@v2
+      - uses: everlytic/branch-merge@1.1.2
         with:
-<<<<<<< HEAD
-=======
           github_token: ${{ github.token }}
           source_ref: ${{ github.ref }}
           target_branch: 'pedroro/continuous-delivery'
@@ -83,7 +49,6 @@
       - name: Azure Pipelines Action
         uses: Azure/pipelines@v1
         with:
->>>>>>> e450c640
           # Fullyqualified URL to the Azure DevOps organization along with project name(eg, https://dev.azure.com/organization/project-name or https://server.example.com:8080/tfs/DefaultCollection/project-name)
           azure-devops-project-url: 'https://dev.azure.com/IdentityDivision/IDDP'
           # Name of the Azure Pipline to be triggered
