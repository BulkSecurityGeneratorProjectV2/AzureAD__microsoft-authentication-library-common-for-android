plugins {
    id "org.sonarqube" version "2.6.2"
}

apply plugin: 'com.android.library'
apply plugin: 'pmd'
apply plugin: 'checkstyle'
apply plugin: 'maven'
apply plugin: 'maven-publish'
apply from: 'versioning/version_tasks.gradle'

project.ext.vstsUsername = System.getenv("ENV_VSTS_MVN_ANDROIDCOMMON_USERNAME") != null ? System.getenv("ENV_VSTS_MVN_ANDROIDCOMMON_USERNAME") : project.findProperty("vstsUsername")
project.ext.vstsPassword = System.getenv("ENV_VSTS_MVN_ANDROIDCOMMON_ACCESSTOKEN") != null ? System.getenv("ENV_VSTS_MVN_ANDROIDCOMMON_ACCESSTOKEN") : project.findProperty("vstsMavenAccessToken")
android {
    compileSdkVersion 27
    buildToolsVersion '28.0.3'

    defaultConfig {
        minSdkVersion 16
        targetSdkVersion 27
        versionCode getAppVersionCode()
        versionName getAppVersionName()
        project.archivesBaseName = "common"
        project.version = android.defaultConfig.versionName
        testInstrumentationRunner "android.support.test.runner.AndroidJUnitRunner"
    }

    buildTypes {
        debug {
            buildConfigField("String", "AZURE_AUTHENTICATOR_APP_SIGNATURE", "\"N1jdcbbnKDr0LaFZlqdhXgm2luE=\"")
            buildConfigField("String", "COMPANY_PORTAL_APP_SIGNATURE", "\"1wIqXSqBj7w+h11ZifsnqwgyKrY=\"")
            buildConfigField("String", "COMPANY_PORTAL_APP_PACKAGE_NAME", "\"com.microsoft.identity.testuserapp\"")
        }
        release {
            buildConfigField("String", "AZURE_AUTHENTICATOR_APP_SIGNATURE", "\"ho040S3ffZkmxqtQrSwpTVOn9r0=\"")
            buildConfigField("String", "COMPANY_PORTAL_APP_SIGNATURE", "\"1L4Z9FJCgn5c0VLhyAxC5O9LdlE=\"")
            buildConfigField("String", "COMPANY_PORTAL_APP_PACKAGE_NAME", "\"com.microsoft.windowsintune.companyportal\"")
            minifyEnabled false
            debuggable false
            testCoverageEnabled false
            proguardFiles getDefaultProguardFile('proguard-android.txt'), 'proguard-rules.pro'
        }
    }

    lintOptions {
        abortOnError true
        disable 'MissingPermission'
        disable 'LongLogTag'
        disable 'DefaultLocale'
        disable 'UnusedResources'
        disable 'GradleDependency'
        disable 'GradleOverrides'
        disable 'OldTargetApi'
        disable 'RtlHardcoded'
    }

    testOptions {
        unitTests.all {
            exclude 'com/microsoft/identity/common/integration'
            exclude 'com/microsoft/identity/common/ropc'
        }
    }

    sourceSets {
        main {
            manifest.srcFile 'src/main/AndroidManifest.xml'
            java.srcDirs = ['src/main/java']
            res.srcDirs = ['src/main/res']
        }
    }

    libraryVariants.all { variant ->
        variant.outputs.all {
            outputFileName = "${archivesBaseName}-${version}.aar"
        }
    }
}

dependencies {
    implementation 'com.nimbusds:nimbus-jose-jwt:5.7'
    implementation 'com.android.support:appcompat-v7:27.1.1'
    implementation "com.google.code.gson:gson:2.8.4"
    implementation "com.android.support:customtabs:27.1.1"

    // Test dependencies
    // Needed to resolve JSONObject inside of non-instrumented tests
    testImplementation 'org.json:json:20160810'
    testImplementation 'junit:junit:4.12'
    testImplementation "org.mockito:mockito-core:1.10.19"
    testImplementation "com.google.dexmaker:dexmaker-mockito:1.2"
<<<<<<< HEAD
    testImplementation "org.powermock:powermock-module-junit4:1.6.6"
    testImplementation "org.powermock:powermock-module-junit4-rule:1.6.6"
    testImplementation "org.powermock:powermock-api-mockito:1.6.6"
    testImplementation "org.powermock:powermock-classloading-xstream:1.6.6"
=======
    testImplementation "org.powermock:powermock-module-junit4:$rootProject.ext.powerMockVersion"
    testImplementation "org.powermock:powermock-module-junit4-rule:$rootProject.ext.powerMockVersion"
    testImplementation "org.powermock:powermock-api-mockito:$rootProject.ext.powerMockVersion"
    testImplementation "org.powermock:powermock-classloading-xstream:$rootProject.ext.powerMockVersion"
    testImplementation "org.robolectric:robolectric:$rootProject.ext.robolectricVersion"
    testImplementation "androidx.test:core:$rootProject.ext.androidxTestCoreVersion"
    testImplementation project(':testutils')
>>>>>>> a63fd232

    // Instrumented dependencies
    androidTestImplementation 'org.mockito:mockito-android:2.18.3'
    androidTestImplementation('com.android.support.test.espresso:espresso-core:2.2.2', {
        exclude group: 'com.android.support', module: 'support-annotations'
    })
}

// Create tasks to generate javadocv
android.libraryVariants.all { variant ->
    task("${variant.name}Javadoc", type: Javadoc, dependsOn: "assemble${variant.name.capitalize()}") {
        source = variant.javaCompiler.source

        title = "Microsoft Identity Android Common"

        // First add all of your dependencies to the classpath, then add the android jars
        doFirst { classpath += files(variant.javaCompiler.classpath.files) }
        classpath += files(android.getBootClasspath())

        options.memberLevel = JavadocMemberLevel.PUBLIC
        options.addStringOption('Xdoclint:none', '-quiet')

        // We're excluding these generated files
        exclude '**/R.java'
    }
}

// Create tasks to generate javadoc jar
android.libraryVariants.all { variant ->
    task("${variant.name}JavadocJar", type: Jar, dependsOn: "${variant.name}Javadoc") {
        classifier = 'javadoc'
        from tasks["${variant.name}Javadoc"].destinationDir
    }
}


task sourcesJar(type: Jar) {
    from android.sourceSets.main.java.srcDirs
    classifier = 'sources'
    destinationDir = reporting.file("$project.buildDir/outputs/jar/")
}

def configDir = new File(buildscript.sourceFile.parentFile.parentFile, 'config')
ext.checkstyleConfigDir = "$configDir/checkstyle"

checkstyle {
    ignoreFailures = false
    reportsDir = file("$project.buildDir/outputs/")
}

task checkstyle(type: Checkstyle) {
    configFile file("${project.rootDir}/config/checkstyle/checkstyle.xml")

    configProperties.checkstyleConfigDir = checkstyleConfigDir
    configProperties.checkstyleSuppressionsPath = file("${project.rootDir}/config/checkstyle/suppressions.xml").absolutePath
    source 'src'
    include '**/*.java'
    exclude '**/gen/**'
    classpath = files()
}

pmd {
    ignoreFailures = false
    reportsDir = file("$project.buildDir/outputs/")
}

task pmd(type: Pmd) {
    description 'Run pmd'
    group 'verification'

    ruleSets = ["java-basic", "java-braces", "java-strings", "java-unusedcode"]
    source = fileTree('src/main/java')

    reports {
        xml.enabled = false
        html.enabled = true
    }
}

// For publishing to the remote maven repo.
afterEvaluate {
    publishing {
        publications {
            common(MavenPublication) {
                groupId 'com.microsoft.identity'
                artifactId 'common'
                //Edit the 'version' here for VSTS RC build
                version = project.version

                pom.withXml {
                    // Custom values

                    // Description
                    asNode().appendNode(
                            'description',
                            'This library contains code shared between the Active Directory ' +
                                    'Authentication Library (ADAL) for Android and the Microsoft ' +
                                    'Authentication Library (MSAL) for Android. This library ' +
                                    'includes only internal classes and is NOT part of the ' +
                                    'public API'
                    )

                    // Name
                    asNode().appendNode('name', 'common')

                    // Developers
                    def developerNode = asNode().appendNode('developers').appendNode('developer')
                    developerNode.appendNode('id', 'microsoft')
                    developerNode.appendNode('name', 'Microsoft')

                    // URL
                    asNode().appendNode('url', 'https://github.com/AzureAD/microsoft-authentication-library-common-for-android')

                    // Licenses
                    asNode().appendNode('licenses').appendNode('license').appendNode('name', 'MIT License')

                    // Inception Year
                    asNode().appendNode('inceptionYear', '2017')

                    // SCM
                    asNode().appendNode('scm').appendNode('url', 'https://github.com/AzureAD/microsoft-authentication-library-common-for-android/tree/master')

                    // Properties
                    def propertiesNode = asNode().appendNode('properties')
                    propertiesNode.appendNode('branch', 'master')
                    propertiesNode.appendNode('version', project.version)

                    // Dependencies
                    def dependenciesNode = asNode().appendNode('dependencies')

                    //Iterate over the implementation dependencies (we don't want the test ones), adding a <dependency> node for each
                    configurations.implementation.allDependencies.each {
                        if (it.group != null && it.name != null) {
                            def dependencyNode = dependenciesNode.appendNode('dependency')
                            dependencyNode.appendNode('groupId', it.group)
                            dependencyNode.appendNode('artifactId', it.name)
                            dependencyNode.appendNode('version', it.version)
                        }
                    }
                }

                artifact(sourcesJar)
                artifact(releaseJavadocJar)
                artifact("$buildDir/outputs/aar/common-${project.version}.aar")

            }
        }

        // Repositories to which Gradle can publish artifacts
        repositories {
            maven {
                name "vsts-maven-adal-android"
                url "https://identitydivision.pkgs.visualstudio.com/_packaging/AndroidADAL/maven/v1"
                credentials {
                    username project.vstsUsername
                    password project.vstsPassword
                }
            }
        }
    }
}

// Repositories from which Gradle can fetch dependencies
repositories {
    google()
    mavenLocal()
    jcenter()
    maven {
        name "vsts-maven-adal-android"
        url "https://identitydivision.pkgs.visualstudio.com/_packaging/AndroidADAL/maven/v1"
        credentials {
            username project.vstsUsername
            password project.vstsPassword
        }
    }
}

tasks.whenTaskAdded { task ->
    if (task.name == 'assembleDebug' || task.name == 'assembleRelease') {
        task.dependsOn 'lint', 'sourcesJar', 'pmd'
    }
}<|MERGE_RESOLUTION|>--- conflicted
+++ resolved
@@ -12,12 +12,12 @@
 project.ext.vstsUsername = System.getenv("ENV_VSTS_MVN_ANDROIDCOMMON_USERNAME") != null ? System.getenv("ENV_VSTS_MVN_ANDROIDCOMMON_USERNAME") : project.findProperty("vstsUsername")
 project.ext.vstsPassword = System.getenv("ENV_VSTS_MVN_ANDROIDCOMMON_ACCESSTOKEN") != null ? System.getenv("ENV_VSTS_MVN_ANDROIDCOMMON_ACCESSTOKEN") : project.findProperty("vstsMavenAccessToken")
 android {
-    compileSdkVersion 27
-    buildToolsVersion '28.0.3'
+    compileSdkVersion rootProject.ext.compileSdkVersion
+    buildToolsVersion rootProject.ext.buildToolsVersion
 
     defaultConfig {
-        minSdkVersion 16
-        targetSdkVersion 27
+        minSdkVersion rootProject.ext.minSdkVersion
+        targetSdkVersion rootProject.ext.targetSdkVersion
         versionCode getAppVersionCode()
         versionName getAppVersionName()
         project.archivesBaseName = "common"
@@ -85,23 +85,13 @@
     // Test dependencies
     // Needed to resolve JSONObject inside of non-instrumented tests
     testImplementation 'org.json:json:20160810'
-    testImplementation 'junit:junit:4.12'
-    testImplementation "org.mockito:mockito-core:1.10.19"
+    testImplementation "junit:junit:$rootProject.ext.junitVersion"
+    testImplementation "org.mockito:mockito-core:$rootProject.ext.mockitoCoreVersion"
     testImplementation "com.google.dexmaker:dexmaker-mockito:1.2"
-<<<<<<< HEAD
-    testImplementation "org.powermock:powermock-module-junit4:1.6.6"
-    testImplementation "org.powermock:powermock-module-junit4-rule:1.6.6"
-    testImplementation "org.powermock:powermock-api-mockito:1.6.6"
-    testImplementation "org.powermock:powermock-classloading-xstream:1.6.6"
-=======
     testImplementation "org.powermock:powermock-module-junit4:$rootProject.ext.powerMockVersion"
     testImplementation "org.powermock:powermock-module-junit4-rule:$rootProject.ext.powerMockVersion"
     testImplementation "org.powermock:powermock-api-mockito:$rootProject.ext.powerMockVersion"
     testImplementation "org.powermock:powermock-classloading-xstream:$rootProject.ext.powerMockVersion"
-    testImplementation "org.robolectric:robolectric:$rootProject.ext.robolectricVersion"
-    testImplementation "androidx.test:core:$rootProject.ext.androidxTestCoreVersion"
-    testImplementation project(':testutils')
->>>>>>> a63fd232
 
     // Instrumented dependencies
     androidTestImplementation 'org.mockito:mockito-android:2.18.3'
@@ -110,7 +100,7 @@
     })
 }
 
-// Create tasks to generate javadocv
+// Create tasks to generate javadoc
 android.libraryVariants.all { variant ->
     task("${variant.name}Javadoc", type: Javadoc, dependsOn: "assemble${variant.name.capitalize()}") {
         source = variant.javaCompiler.source
