apply plugin: 'com.android.library'
apply plugin: 'pmd'
apply plugin: 'checkstyle'
apply plugin: 'maven-publish'
apply from: 'versioning/version_tasks.gradle'
//apply plugin: 'jacoco'

//To include Robolectric tests in the Jacoco report, flag -> "includeNolocationClasses" is set to true
//tasks.withType(Test) {
//    jacoco.includeNoLocationClasses = true
    //This needs to be excluded for JDK 11
    //SEE: https://support.circleci.com/hc/en-us/articles/360047926852-Android-Builds-Fail-with-java-lang-ClassNotFoundException-jdk-internal-reflect-GeneratedSerializationConstructorAccessor1-
//    jacoco.excludes = ['jdk.internal.*']
//}

//Constants:- used to generate Coverage report task
def unitTestType = "UnitTest"
def androidTestType = "AndroidTest"
def bothTestType = "BothTest"

project.ext.vstsUsername = System.getenv("ENV_VSTS_MVN_ANDROIDCOMMON_USERNAME") != null ? System.getenv("ENV_VSTS_MVN_ANDROIDCOMMON_USERNAME") : project.findProperty("vstsUsername")
project.ext.vstsPassword = System.getenv("ENV_VSTS_MVN_ANDROIDCOMMON_ACCESSTOKEN") != null ? System.getenv("ENV_VSTS_MVN_ANDROIDCOMMON_ACCESSTOKEN") : project.findProperty("vstsMavenAccessToken")

android {

    /*
    //Commenting out until the next major version of common/msal/etc...
    compileOptions {
        // Flag to enable support for the new language APIs
        coreLibraryDesugaringEnabled true
        // Sets Java compatibility to Java 8
        sourceCompatibility JavaVersion.VERSION_1_8
        targetCompatibility JavaVersion.VERSION_1_8
    }
    */

    compileSdkVersion rootProject.ext.compileSdkVersion

    def sliceParameter = "" // will be blank unless specified by developer
    def dcParameter = "" // will be blank unless specified by developer

    if (project.hasProperty("slice")) {
        sliceParameter = slice
    }

    if (project.hasProperty("dc")) {
        dcParameter = dc
    }

    defaultConfig {
        multiDexEnabled true
        minSdkVersion rootProject.ext.minSdkVersion
        targetSdkVersion rootProject.ext.targetSdkVersion
        versionCode getAppVersionCode()
        versionName getAppVersionName()
        project.archivesBaseName = "common"
        project.version = android.defaultConfig.versionName
        testInstrumentationRunner "androidx.test.runner.AndroidJUnitRunner"
        buildConfigField("String", "SLICE", "\"$sliceParameter\"")
        buildConfigField("String", "DC", "\"$dcParameter\"")
    }

    buildTypes {
        debug {
            //testCoverageEnabled true
        }
        release {
<<<<<<< HEAD
=======
            buildConfigField("String", "AZURE_AUTHENTICATOR_APP_SIGNATURE", "\"ho040S3ffZkmxqtQrSwpTVOn9r0=\"")
            buildConfigField("String", "AZURE_AUTHENTICATOR_PROD_APP_SIGNATURE", "\"ho040S3ffZkmxqtQrSwpTVOn9r0=\"")
            buildConfigField("String", "COMPANY_PORTAL_APP_SIGNATURE", "\"1L4Z9FJCgn5c0VLhyAxC5O9LdlE=\"")
            buildConfigField("String", "COMPANY_PORTAL_APP_PACKAGE_NAME", "\"com.microsoft.windowsintune.companyportal\"")
            buildConfigField("String", "COMPANY_PORTAL_PROD_APP_SIGNATURE", "\"1L4Z9FJCgn5c0VLhyAxC5O9LdlE=\"")
            buildConfigField("String", "COMPANY_PORTAL_PROD_APP_PACKAGE_NAME", "\"com.microsoft.windowsintune.companyportal\"")
>>>>>>> 142482bd
            minifyEnabled false
            debuggable false
            //testCoverageEnabled true
            proguardFiles getDefaultProguardFile('proguard-android.txt'), 'proguard-rules.pro'
            consumerProguardFiles 'consumer-rules.pro'
        }
    }

    lintOptions {
        abortOnError true
        disable 'MissingPermission'
        disable 'LongLogTag'
        disable 'DefaultLocale'
        disable 'UnusedResources'
        disable 'GradleDependency'
        disable 'GradleOverrides'
        disable 'OldTargetApi'
        disable 'RtlHardcoded'
    }

    testOptions {
        unitTests.all {
            exclude 'com/microsoft/identity/common/integration'
            exclude 'com/microsoft/identity/common/ropc'
        }

    }

    sourceSets {
        main {
            manifest.srcFile 'src/main/AndroidManifest.xml'
            java.srcDirs = ['src/main/java']
            res.srcDirs = ['src/main/res']
        }
    }

    libraryVariants.all { variant ->
        variant.outputs.all {
            outputFileName = "${archivesBaseName}-${version}.aar"
        }

        // create separate code coverage tasks(for unitTests, androidTests and both Tests) for every build variant
//        def buildVariant = variant.name
//        createCoverageTask(buildVariant, unitTestType)
//        createCoverageTask(buildVariant, androidTestType)
//        createCoverageTask(buildVariant, bothTestType)
    }
}

dependencies {
    //Commenting out until the next major version of common/msal/etc...
    //Java 8 - Desugaring
    //coreLibraryDesugaring "com.android.tools:desugar_jdk_libs:$rootProject.ext.coreLibraryDesugaringVersion"

    implementation (group: 'com.microsoft.device.display', name: 'display-mask', version: '0.3.0')

    implementation "com.nimbusds:nimbus-jose-jwt:$rootProject.ext.nimbusVersion"
    implementation "androidx.appcompat:appcompat:$rootProject.ext.appCompatVersion"
    implementation "com.google.code.gson:gson:$rootProject.ext.gsonVersion"
    implementation "androidx.browser:browser:$rootProject.ext.browserVersion"
    implementation "androidx.constraintlayout:constraintlayout:$rootProject.ext.constraintLayoutVersion"
    compileOnly "org.projectlombok:lombok:$rootProject.ext.lombokVersion"
    annotationProcessor "org.projectlombok:lombok:$rootProject.ext.lombokVersion"

    // Test dependencies
    // Needed to resolve JSONObject inside of non-instrumented tests
    testImplementation 'org.json:json:20160810'
    testImplementation "junit:junit:$rootProject.ext.junitVersion"
    testImplementation "org.mockito:mockito-core:$rootProject.ext.mockitoCoreVersion"
    testImplementation "com.google.dexmaker:dexmaker-mockito:1.2"
    testImplementation "org.powermock:powermock-module-junit4:$rootProject.ext.powerMockVersion"
    testImplementation "org.powermock:powermock-module-junit4-rule:$rootProject.ext.powerMockVersion"
    testImplementation "org.powermock:powermock-api-mockito:$rootProject.ext.powerMockVersion"
    testImplementation "org.powermock:powermock-classloading-xstream:$rootProject.ext.powerMockVersion"
    testImplementation "org.robolectric:robolectric:$rootProject.ext.robolectricVersion"
    testImplementation "androidx.test:core:$rootProject.ext.androidxTestCoreVersion"

    // Instrumented dependencies
    androidTestImplementation "androidx.test.ext:junit:$rootProject.ext.androidxJunitVersion"
    androidTestImplementation "org.mockito:mockito-android:$rootProject.ext.mockitoAndroidVersion"
    androidTestImplementation("androidx.test.espresso:espresso-core:$rootProject.ext.espressoCoreVersion", {
        exclude group: 'com.android.support', module: 'support-annotations'
    })
}

//ext.createCoverageTask = { buildVariant, testType ->
//    // Code coverage task depends on additional task to run all unit tests and android tests
//    def unitTestTask = "test${buildVariant.capitalize()}UnitTest"
//    def androidTestTask = "connected${buildVariant.capitalize()}AndroidTest"
//
//    // Output of those additional tasks are stored in .exec file for unit tests and .ec file for android tests
//    def unitTestFile = "jacoco/${unitTestTask}.exec"
//    def androidTestFile = "outputs/code_coverage/${buildVariant}AndroidTest/connected/*.ec"
//
//    // Include Task and corresponding output file of tests, according to testType
//    def taskList, executionFiles
//    if (testType.matches(bothTestType)) {
//        taskList = [unitTestTask, androidTestTask]
//        executionFiles = [unitTestFile, androidTestFile]
//    } else if (testType.matches(unitTestType)){
//        taskList = [unitTestTask]
//        executionFiles = [unitTestFile]
//    } else {
//        taskList = [androidTestTask]
//        executionFiles = [androidTestFile]
//    }
//
//    // Task to generate coverage report for particular build variant, that depends on additional tasks depending on testType
//    task "${buildVariant}Common${testType}CoverageReport" (type:JacocoReport, dependsOn: taskList) {
//        group = "Code Coverage"
//        description = "Generate Common Coverage Reports(${testType}) on the ${buildVariant.capitalize()}"
//
//        // Include source files(of Common) in which code coverage needs to be found, after filtering out some set of files
//        def coverageSourceDirs = "${projectDir}/src/main/java";
//        def fileFilter = ['**/R.class', '**/R$*.class', '**/BuildConfig.*', '**/Manifest*.*', '**/*Test.*']
//        def javaClasses = fileTree(
//                dir: "${buildDir}/intermediates/javac/${buildVariant}/classes",
//                excludes: fileFilter
//        )
//
//        //Include all those directories for source files and additional source files defined above
//        sourceDirectories.from = files([coverageSourceDirs])
//        classDirectories.from = files([javaClasses])
//
//        //Code coverage report is generated based on the the output files of additional tasks(unitTestTask, androidTestTask or both)
//        executionData.from = fileTree(dir: "$buildDir", includes: executionFiles)
//
//        // html reports are auto-generated without enabling flag, so enabling xml flag
//        reports {
//            xml.enabled = true
//        }
//    }
//}

// Create tasks to generate javadoc
android.libraryVariants.all { variant ->
    task("${variant.name}Javadoc", type: Javadoc, dependsOn: "assemble${variant.name.capitalize()}") {
        source = variant.javaCompileProvider.get().source

        title = "Microsoft Identity Android Common"

        // First add all of your dependencies to the classpath, then add the android jars
        doFirst { classpath += files(variant.javaCompiler.classpath.files) }
        classpath += files(android.getBootClasspath())

        options.memberLevel = JavadocMemberLevel.PUBLIC
        options.addStringOption('Xdoclint:none', '-quiet')

        // We're excluding these generated files
        exclude '**/R.java'
    }
}

// Create tasks to generate javadoc jar
android.libraryVariants.all { variant ->
    task("${variant.name}JavadocJar", type: Jar, dependsOn: "${variant.name}Javadoc") {
        classifier = 'javadoc'
        from tasks["${variant.name}Javadoc"].destinationDir
    }
}


task sourcesJar(type: Jar) {
    from android.sourceSets.main.java.srcDirs
    classifier = 'sources'
    destinationDirectory = reporting.file("$project.buildDir/outputs/jar/")
}

def configDir = new File(buildscript.sourceFile.parentFile.parentFile, 'config')
ext.checkstyleConfigDir = "$configDir/checkstyle"

checkstyle {
    ignoreFailures = false
    reportsDir = file("$project.buildDir/outputs/")
}

task checkstyle(type: Checkstyle) {
    configFile file("${project.rootDir}/config/checkstyle/checkstyle.xml")

    configProperties.checkstyleConfigDir = checkstyleConfigDir
    configProperties.checkstyleSuppressionsPath = file("${project.rootDir}/config/checkstyle/suppressions.xml").absolutePath
    source 'src'
    include '**/*.java'
    exclude '**/gen/**'
    classpath = files()
}

pmd {
    ignoreFailures = false
    reportsDir = file("$project.buildDir/outputs/")
}

task pmd(type: Pmd) {
    description 'Run pmd'
    group 'verification'

    ruleSets = ["java-basic", "java-braces", "java-strings", "java-unusedcode"]
    source = fileTree('src/main/java')

    reports {
        xml.enabled = false
        html.enabled = true
    }
}

// For publishing to the remote maven repo.
afterEvaluate {

    publishing {
        publications {
            release(MavenPublication) {
                from components.release
                groupId 'com.microsoft.identity'
                artifactId 'common'
                //Edit the 'version' here for VSTS RC build
                version = project.version
            }
            debug(MavenPublication) {
                from components.debug
                groupId 'com.microsoft.identity'
                artifactId 'common-debug'
                //Edit the 'version' here for VSTS RC build
                version = project.version
            }
        }

        // Repositories to which Gradle can publish artifacts
        repositories {
            maven {
                name "vsts-maven-adal-android"
                url "https://identitydivision.pkgs.visualstudio.com/_packaging/AndroidADAL/maven/v1"
                credentials {
                    username project.vstsUsername
                    password project.vstsPassword
                }
            }
            maven {
                name "vsts-maven-android"
                url 'https://identitydivision.pkgs.visualstudio.com/IDDP/_packaging/Android/maven/v1'
                credentials {
                    username project.vstsUsername
                    password project.vstsPassword
                }
            }
        }
    }
}

tasks.whenTaskAdded { task ->
    if (task.name == 'assembleDebug' || task.name == 'assembleRelease') {
        task.dependsOn 'lint', 'sourcesJar', 'pmd'
    }
}<|MERGE_RESOLUTION|>--- conflicted
+++ resolved
@@ -65,15 +65,6 @@
             //testCoverageEnabled true
         }
         release {
-<<<<<<< HEAD
-=======
-            buildConfigField("String", "AZURE_AUTHENTICATOR_APP_SIGNATURE", "\"ho040S3ffZkmxqtQrSwpTVOn9r0=\"")
-            buildConfigField("String", "AZURE_AUTHENTICATOR_PROD_APP_SIGNATURE", "\"ho040S3ffZkmxqtQrSwpTVOn9r0=\"")
-            buildConfigField("String", "COMPANY_PORTAL_APP_SIGNATURE", "\"1L4Z9FJCgn5c0VLhyAxC5O9LdlE=\"")
-            buildConfigField("String", "COMPANY_PORTAL_APP_PACKAGE_NAME", "\"com.microsoft.windowsintune.companyportal\"")
-            buildConfigField("String", "COMPANY_PORTAL_PROD_APP_SIGNATURE", "\"1L4Z9FJCgn5c0VLhyAxC5O9LdlE=\"")
-            buildConfigField("String", "COMPANY_PORTAL_PROD_APP_PACKAGE_NAME", "\"com.microsoft.windowsintune.companyportal\"")
->>>>>>> 142482bd
             minifyEnabled false
             debuggable false
             //testCoverageEnabled true
