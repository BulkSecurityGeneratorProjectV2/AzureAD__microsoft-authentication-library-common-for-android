--- conflicted
+++ resolved
@@ -18,7 +18,6 @@
     desugar = desugarCode
 }
 
-<<<<<<< HEAD
 def enableCodeCoverage = false
 
 if (project.hasProperty("codeCoverageEnabled")) {
@@ -29,8 +28,6 @@
     coverage.enabled = enableCodeCoverage
 }
 
-=======
->>>>>>> 44768f5a
 def common4jVersion = "0.0.+"
 if (project.hasProperty("distCommon4jVersion") && project.distCommon4jVersion != '') {
     common4jVersion = project.distCommon4jVersion
