--- conflicted
+++ resolved
@@ -58,19 +58,15 @@
          * String of secret.
          */
         public static final String SECRET = "secret";
-<<<<<<< HEAD
-
-        /**
-         * String of unique user id.
-         */
-        public static final String UNIQUE_USER_ID = "unique_user_id";
-
+
+        /**
+         * String of home account id.
+         */
+        public static final String HOME_ACCOUNT_ID = "home_account_id";
+      
         /**
          * String of cached at.
          */
-=======
-        public static final String HOME_ACCOUNT_ID = "home_account_id";
->>>>>>> 257955c6
         public static final String CACHED_AT = "cached_at";
 
         /**
@@ -283,14 +279,12 @@
 
         if (mEnvironment != null ? !mEnvironment.equals(that.mEnvironment) : that.mEnvironment != null) {
             return false;
-<<<<<<< HEAD
-        }
-
+        }
+      
         if (mSecret != null ? !mSecret.equals(that.mSecret) : that.mSecret != null) {
-=======
-        if (mSecret != null ? !mSecret.equals(that.mSecret) : that.mSecret != null) return false;
-        if (mHomeAccountId != null ? !mHomeAccountId.equals(that.mHomeAccountId) : that.mHomeAccountId != null)
->>>>>>> 257955c6
+            return false;
+        }
+        if (mHomeAccountId != null ? !mHomeAccountId.equals(that.mHomeAccountId) : that.mHomeAccountId != null) {
             return false;
         }
 
@@ -308,21 +302,12 @@
     @Override
     public int hashCode() {
         int result = mClientId != null ? mClientId.hashCode() : 0;
-<<<<<<< HEAD
         result = UNIQUE_ID_LENGTH * result + (mCredentialType != null ? mCredentialType.hashCode() : 0);
         result = UNIQUE_ID_LENGTH * result + (mEnvironment != null ? mEnvironment.hashCode() : 0);
         result = UNIQUE_ID_LENGTH * result + (mSecret != null ? mSecret.hashCode() : 0);
-        result = UNIQUE_ID_LENGTH * result + (mUniqueId != null ? mUniqueId.hashCode() : 0);
+        result = UNIQUE_ID_LENGTH * result + (mHomeAccountId != null ? mHomeAccountId.hashCode() : 0);
         result = UNIQUE_ID_LENGTH * result + (mCachedAt != null ? mCachedAt.hashCode() : 0);
         result = UNIQUE_ID_LENGTH * result + (mExpiresOn != null ? mExpiresOn.hashCode() : 0);
-=======
-        result = 31 * result + (mCredentialType != null ? mCredentialType.hashCode() : 0);
-        result = 31 * result + (mEnvironment != null ? mEnvironment.hashCode() : 0);
-        result = 31 * result + (mSecret != null ? mSecret.hashCode() : 0);
-        result = 31 * result + (mHomeAccountId != null ? mHomeAccountId.hashCode() : 0);
-        result = 31 * result + (mCachedAt != null ? mCachedAt.hashCode() : 0);
-        result = 31 * result + (mExpiresOn != null ? mExpiresOn.hashCode() : 0);
->>>>>>> 257955c6
         return result;
     }
 }