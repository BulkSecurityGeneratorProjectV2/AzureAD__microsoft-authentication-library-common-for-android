//  Copyright (c) Microsoft Corporation.
//  All rights reserved.
//
//  This code is licensed under the MIT License.
//
//  Permission is hereby granted, free of charge, to any person obtaining a copy
//  of this software and associated documentation files(the "Software"), to deal
//  in the Software without restriction, including without limitation the rights
//  to use, copy, modify, merge, publish, distribute, sublicense, and / or sell
//  copies of the Software, and to permit persons to whom the Software is
//  furnished to do so, subject to the following conditions :
//
//  The above copyright notice and this permission notice shall be included in
//  all copies or substantial portions of the Software.
//
//  THE SOFTWARE IS PROVIDED "AS IS", WITHOUT WARRANTY OF ANY KIND, EXPRESS OR
//  IMPLIED, INCLUDING BUT NOT LIMITED TO THE WARRANTIES OF MERCHANTABILITY,
//  FITNESS FOR A PARTICULAR PURPOSE AND NONINFRINGEMENT. IN NO EVENT SHALL THE
//  AUTHORS OR COPYRIGHT HOLDERS BE LIABLE FOR ANY CLAIM, DAMAGES OR OTHER
//  LIABILITY, WHETHER IN AN ACTION OF CONTRACT, TORT OR OTHERWISE, ARISING FROM,
//  OUT OF OR IN CONNECTION WITH THE SOFTWARE OR THE USE OR OTHER DEALINGS IN
//  THE SOFTWARE.
package com.microsoft.identity.common.internal.controllers;

import android.content.ActivityNotFoundException;
import android.content.Context;
import android.content.Intent;
import android.net.Uri;
import android.os.Bundle;
import android.text.TextUtils;

import androidx.annotation.NonNull;
import androidx.annotation.Nullable;
import androidx.annotation.VisibleForTesting;
import androidx.arch.core.util.Function;

import com.microsoft.identity.broker.SsoCookieRequest;
import com.microsoft.identity.broker.SsoCookieResult;
import com.microsoft.identity.broker.uuid;
import com.microsoft.identity.common.WarningType;
import com.microsoft.identity.common.adal.internal.AuthenticationConstants;
import com.microsoft.identity.common.exception.BaseException;
import com.microsoft.identity.common.exception.ClientException;
import com.microsoft.identity.common.exception.ErrorStrings;
import com.microsoft.identity.common.exception.ServiceException;
import com.microsoft.identity.common.internal.authorities.AzureActiveDirectoryAudience;
import com.microsoft.identity.common.internal.broker.BrokerActivity;
import com.microsoft.identity.common.internal.broker.BrokerResult;
import com.microsoft.identity.common.internal.broker.BrokerResultFuture;
import com.microsoft.identity.common.internal.broker.BrokerValidator;
import com.microsoft.identity.common.internal.broker.MicrosoftAuthClient;
import com.microsoft.identity.common.internal.broker.ipc.AccountManagerAddAccountStrategy;
import com.microsoft.identity.common.internal.broker.ipc.BoundServiceStrategy;
import com.microsoft.identity.common.internal.broker.ipc.BrokerOperationBundle;
import com.microsoft.identity.common.internal.broker.ipc.ContentProviderStrategy;
import com.microsoft.identity.common.internal.broker.ipc.IIpcStrategy;
import com.microsoft.identity.common.internal.cache.HelloCache;
import com.microsoft.identity.common.internal.cache.ICacheRecord;
import com.microsoft.identity.common.internal.cache.MsalOAuth2TokenCache;
import com.microsoft.identity.common.internal.commands.parameters.CommandParameters;
import com.microsoft.identity.common.internal.commands.parameters.DeviceCodeFlowCommandParameters;
import com.microsoft.identity.common.internal.commands.parameters.EnvelopeCommandParameters;
import com.microsoft.identity.common.internal.commands.parameters.GenerateShrCommandParameters;
import com.microsoft.identity.common.internal.commands.parameters.InteractiveTokenCommandParameters;
import com.microsoft.identity.common.internal.commands.parameters.RemoveAccountCommandParameters;
import com.microsoft.identity.common.internal.commands.parameters.SilentTokenCommandParameters;
import com.microsoft.identity.common.internal.providers.microsoft.MicrosoftRefreshToken;
import com.microsoft.identity.common.internal.providers.microsoft.azureactivedirectory.ClientInfo;
import com.microsoft.identity.common.internal.providers.microsoft.microsoftsts.MicrosoftStsAccount;
import com.microsoft.identity.common.internal.providers.oauth2.AuthorizationResult;
import com.microsoft.identity.common.internal.providers.oauth2.IDToken;
import com.microsoft.identity.common.internal.request.MsalBrokerRequestAdapter;
import com.microsoft.identity.common.internal.result.AcquireTokenResult;
import com.microsoft.identity.common.internal.result.GenerateShrResult;
import com.microsoft.identity.common.internal.result.MsalBrokerResultAdapter;
import com.microsoft.identity.common.internal.telemetry.Telemetry;
import com.microsoft.identity.common.internal.telemetry.TelemetryEventStrings;
import com.microsoft.identity.common.internal.telemetry.events.ApiEndEvent;
import com.microsoft.identity.common.internal.telemetry.events.ApiStartEvent;
import com.microsoft.identity.common.internal.ui.browser.Browser;
import com.microsoft.identity.common.internal.ui.browser.BrowserSelector;
import com.microsoft.identity.common.internal.util.AccountManagerUtil;
import com.microsoft.identity.common.internal.util.StringUtil;
import com.microsoft.identity.common.logging.Logger;

import java.nio.ByteBuffer;
import java.util.ArrayList;
import java.util.List;
import java.util.UUID;

import lombok.EqualsAndHashCode;
import lombok.SneakyThrows;

import static com.microsoft.identity.common.adal.internal.AuthenticationConstants.Broker.CLIENT_ADVERTISED_MAXIMUM_BP_VERSION_KEY;
import static com.microsoft.identity.common.adal.internal.AuthenticationConstants.Broker.CLIENT_CONFIGURED_MINIMUM_BP_VERSION_KEY;
import static com.microsoft.identity.common.adal.internal.AuthenticationConstants.Broker.MSAL_TO_BROKER_PROTOCOL_NAME;
import static com.microsoft.identity.common.adal.internal.AuthenticationConstants.Broker.MSAL_TO_BROKER_PROTOCOL_VERSION_CODE;
import static com.microsoft.identity.common.internal.broker.ipc.BrokerOperationBundle.Operation.MSAL_ACQUIRE_TOKEN_SILENT;
import static com.microsoft.identity.common.internal.broker.ipc.BrokerOperationBundle.Operation.MSAL_GENERATE_SHR;
import static com.microsoft.identity.common.internal.broker.ipc.BrokerOperationBundle.Operation.MSAL_GET_ACCOUNTS;
import static com.microsoft.identity.common.internal.broker.ipc.BrokerOperationBundle.Operation.MSAL_GET_CURRENT_ACCOUNT_IN_SHARED_DEVICE;
import static com.microsoft.identity.common.internal.broker.ipc.BrokerOperationBundle.Operation.MSAL_GET_DEVICE_MODE;
import static com.microsoft.identity.common.internal.broker.ipc.BrokerOperationBundle.Operation.MSAL_GET_INTENT_FOR_INTERACTIVE_REQUEST;
import static com.microsoft.identity.common.internal.broker.ipc.BrokerOperationBundle.Operation.MSAL_REMOVE_ACCOUNT;
import static com.microsoft.identity.common.internal.broker.ipc.BrokerOperationBundle.Operation.MSAL_SIGN_OUT_FROM_SHARED_DEVICE;
import static com.microsoft.identity.common.internal.controllers.BrokerOperationExecutor.BrokerOperation;

/**
 * The implementation of MSAL Controller for Broker.
 */
@EqualsAndHashCode(callSuper = true, onlyExplicitlyIncluded = true)
public class BrokerMsalController extends BaseController {

    private static final String TAG = BrokerMsalController.class.getSimpleName();

    protected final MsalBrokerRequestAdapter mRequestAdapter = new MsalBrokerRequestAdapter();
    protected final MsalBrokerResultAdapter mResultAdapter = new MsalBrokerResultAdapter();

    private BrokerResultFuture mBrokerResultFuture;
    private final Context mApplicationContext;
    private final String mActiveBrokerPackageName;
    private final BrokerOperationExecutor mBrokerOperationExecutor;
    private final HelloCache mHelloCache;

    public BrokerMsalController(final Context applicationContext) {
        mApplicationContext = applicationContext;
        mActiveBrokerPackageName = getActiveBrokerPackageName();
        if (TextUtils.isEmpty(mActiveBrokerPackageName)) {
            throw new IllegalStateException("Active Broker not found. This class should not be initialized.");
        }

        mBrokerOperationExecutor = new BrokerOperationExecutor(getIpcStrategies(mApplicationContext, mActiveBrokerPackageName));
        mHelloCache = getHelloCache();
    }

    @VisibleForTesting
    public HelloCache getHelloCache() {
        return new HelloCache(mApplicationContext, MSAL_TO_BROKER_PROTOCOL_NAME, mActiveBrokerPackageName);
    }

    @VisibleForTesting
    public String getActiveBrokerPackageName() {
        return new BrokerValidator(mApplicationContext).getCurrentActiveBrokerPackageName();
    }

    /**
     * Gets a list of communication strategies.
     * Order of objects in the list will reflects the order of strategies that will be used.
     */
    private static @NonNull List<IIpcStrategy> getIpcStrategies(final Context applicationContext,
                                                                final String activeBrokerPackageName) {
        final List<IIpcStrategy> strategies = new ArrayList<>();
        final StringBuilder sb = new StringBuilder(100);
        sb.append("Broker Strategies added : ");

        final ContentProviderStrategy contentProviderStrategy = new ContentProviderStrategy(applicationContext);
        if (contentProviderStrategy.isBrokerContentProviderAvailable(activeBrokerPackageName)) {
            sb.append("ContentProviderStrategy, ");
            strategies.add(contentProviderStrategy);
        }

        final MicrosoftAuthClient client = new MicrosoftAuthClient(applicationContext);
        if (client.isBoundServiceSupported(activeBrokerPackageName)) {
            sb.append("BoundServiceStrategy, ");
            strategies.add(new BoundServiceStrategy<>(client));
        }

        if (AccountManagerUtil.canUseAccountManagerOperation(applicationContext)) {
            sb.append("AccountManagerStrategy.");
            strategies.add(new AccountManagerAddAccountStrategy(applicationContext));
        }

        Logger.info(TAG, sb.toString());

        return strategies;
    }

    /**
     * MSAL-Broker handshake operation.
     *
     * @param strategy   an {@link IIpcStrategy}
     * @param minRequestedVersion the minimum allowed broker protocol version, may be null.
     * @return a protocol version negotiated by MSAL and Broker.
     */
    @VisibleForTesting
    public @NonNull String hello(final @NonNull IIpcStrategy strategy,
                                 final @Nullable String minRequestedVersion) throws BaseException {

        final String cachedProtocolVersion = mHelloCache.tryGetNegotiatedProtocolVersion(
                minRequestedVersion, MSAL_TO_BROKER_PROTOCOL_VERSION_CODE);

        if (!StringUtil.isEmpty(cachedProtocolVersion)) {
            return cachedProtocolVersion;
        }

        final Bundle bundle = new Bundle();
        bundle.putString(
                CLIENT_ADVERTISED_MAXIMUM_BP_VERSION_KEY,
                MSAL_TO_BROKER_PROTOCOL_VERSION_CODE
        );

        if (!StringUtil.isEmpty(minRequestedVersion)) {
            bundle.putString(
                    CLIENT_CONFIGURED_MINIMUM_BP_VERSION_KEY,
                    minRequestedVersion
            );
        }

        final BrokerOperationBundle helloBundle = new BrokerOperationBundle(
                BrokerOperationBundle.Operation.MSAL_HELLO,
                mActiveBrokerPackageName,
                bundle);

        final String negotiatedProtocolVersion = mResultAdapter.verifyHelloFromResultBundle(
                strategy.communicateToBroker(helloBundle)
        );

        mHelloCache.saveNegotiatedProtocolVersion(
                minRequestedVersion,
                MSAL_TO_BROKER_PROTOCOL_VERSION_CODE,
                negotiatedProtocolVersion);

        return negotiatedProtocolVersion;
    }

    /**
     * Performs interactive acquire token with Broker.
     *
     * @param parameters a {@link InteractiveTokenCommandParameters}
     * @return an {@link AcquireTokenResult}.
     */
    @Override
    public AcquireTokenResult acquireToken(final @NonNull InteractiveTokenCommandParameters parameters)
            throws BaseException, InterruptedException {
        Telemetry.emit(
                new ApiStartEvent()
                        .putProperties(parameters)
                        .putApiId(TelemetryEventStrings.Api.BROKER_ACQUIRE_TOKEN_INTERACTIVE)
        );

        //Create BrokerResultFuture to block on response from the broker... response will be return as an activity result
        //BrokerActivity will receive the result and ask the API dispatcher to complete the request
        //In completeAcquireToken below we will set the result on the future and unblock the flow.
        mBrokerResultFuture = new BrokerResultFuture();

        //Get the broker interactive parameters intent
        final Intent interactiveRequestIntent = getBrokerAuthorizationIntent(parameters);

        //Pass this intent to the BrokerActivity which will be used to start this activity
        final Intent brokerActivityIntent = new Intent(parameters.getAndroidApplicationContext(), BrokerActivity.class);
        brokerActivityIntent.putExtra(BrokerActivity.BROKER_INTENT, interactiveRequestIntent);

        if (null == parameters.getActivity()) {
            // To support calling from OneAuth-MSAL, which may be initialized without an Activity
            // add Flags to start as a NEW_TASK if we are launching from an application Context
            brokerActivityIntent.addFlags(Intent.FLAG_ACTIVITY_NEW_TASK);
            mApplicationContext.startActivity(brokerActivityIntent);
        } else {
            // Start the BrokerActivity using our existing Activity
            parameters.getActivity().startActivity(brokerActivityIntent);
        }

        //Wait to be notified of the result being returned... we could add a timeout here if we want to
        final Bundle resultBundle = mBrokerResultFuture.get();

        // For MSA Accounts Broker doesn't save the accounts, instead it just passes the result along,
        // MSAL needs to save this account locally for future token calls.
        // parameters.getOAuth2TokenCache() will be non-null only in case of MSAL native
        // If the request is from MSALCPP , OAuth2TokenCache will be null.
        if (parameters.getOAuth2TokenCache() != null) {
            saveMsaAccountToCache(resultBundle, (MsalOAuth2TokenCache) parameters.getOAuth2TokenCache());
        }

        final AcquireTokenResult result;
        try {
            result = new MsalBrokerResultAdapter().getAcquireTokenResultFromResultBundle(resultBundle);
        } catch (BaseException e) {
            Telemetry.emit(
                    new ApiEndEvent()
                            .putException(e)
                            .putApiId(TelemetryEventStrings.Api.BROKER_ACQUIRE_TOKEN_INTERACTIVE)
            );
            throw e;
        }

        Telemetry.emit(
                new ApiEndEvent()
                        .putResult(result)
                        .putApiId(TelemetryEventStrings.Api.BROKER_ACQUIRE_TOKEN_INTERACTIVE)
        );

        return result;
    }

    /**
     * Get the response from the Broker captured by BrokerActivity.
     * BrokerActivity will pass along the response to the broker controller
     * The Broker controller will map th response into the broker result
     * And signal the future with the broker result to unblock the request.
     */
    @Override
    public void completeAcquireToken(int requestCode, int resultCode, Intent data) {
        Telemetry.emit(
                new ApiStartEvent()
                        .putApiId(TelemetryEventStrings.Api.BROKER_COMPLETE_ACQUIRE_TOKEN_INTERACTIVE)
                        .put(TelemetryEventStrings.Key.RESULT_CODE, String.valueOf(resultCode))
                        .put(TelemetryEventStrings.Key.REQUEST_CODE, String.valueOf(requestCode))
        );

        mBrokerResultFuture.setResultBundle(data.getExtras());

        Telemetry.emit(
                new ApiEndEvent()
                        .putApiId(TelemetryEventStrings.Api.BROKER_COMPLETE_ACQUIRE_TOKEN_INTERACTIVE)
        );
    }

    /**
     * Get the intent for the broker interactive request
     *
     * @param parameters a {@link InteractiveTokenCommandParameters}
     * @return an {@link Intent} for initiating Broker interactive activity.
     */
    private @NonNull Intent getBrokerAuthorizationIntent(
            final @NonNull InteractiveTokenCommandParameters parameters) throws BaseException {
        return mBrokerOperationExecutor.execute(parameters,
                new BrokerOperation<Intent>() {
                    private String negotiatedBrokerProtocolVersion;

                    @Override
                    public void performPrerequisites(final @NonNull IIpcStrategy strategy) throws BaseException {
                        negotiatedBrokerProtocolVersion = hello(strategy, parameters.getRequiredBrokerProtocolVersion());
                    }

                    @Override
                    public @NonNull
                    BrokerOperationBundle getBundle() {
                        return new BrokerOperationBundle(
                                MSAL_GET_INTENT_FOR_INTERACTIVE_REQUEST,
                                mActiveBrokerPackageName,
                                null);
                    }

                    @Override
                    public @NonNull Intent extractResultBundle(final @Nullable Bundle resultBundle) throws BaseException {
                        if (resultBundle == null) {
                            throw mResultAdapter.getExceptionForEmptyResultBundle();
                        }

                        final Intent intent = mResultAdapter.getIntentForInteractiveRequestFromResultBundle(
                                resultBundle,
                                negotiatedBrokerProtocolVersion);
                        intent.putExtras(
                                mRequestAdapter.getRequestBundleForAcquireTokenInteractive(parameters, negotiatedBrokerProtocolVersion)
                        );
                        return intent;
                    }

                    @Override
                    public @NonNull
                    String getMethodName() {
                        return ":getBrokerAuthorizationIntent";
                    }

                    @Override
                    public @Nullable
                    String getTelemetryApiId() {
                        return null;
                    }

                    @Override
                    public void putValueInSuccessEvent(final @NonNull ApiEndEvent event, final @NonNull Intent result) {
                    }
                });
    }

    /**
     * Performs acquire token silent with Broker.
     *
     * @param parameters a {@link SilentTokenCommandParameters}
     * @return an {@link AcquireTokenResult}.
     */
    @Override
    public @NonNull AcquireTokenResult acquireTokenSilent(final @NonNull SilentTokenCommandParameters parameters) throws BaseException {
        return mBrokerOperationExecutor.execute(parameters,
                new BrokerOperation<AcquireTokenResult>() {
                    private String negotiatedBrokerProtocolVersion;

                    @Override
                    public void performPrerequisites(final @NonNull IIpcStrategy strategy) throws BaseException {
                        negotiatedBrokerProtocolVersion = hello(strategy, parameters.getRequiredBrokerProtocolVersion());
                    }

                    @Override
                    public @NonNull
                    BrokerOperationBundle getBundle() {
                        return new BrokerOperationBundle(MSAL_ACQUIRE_TOKEN_SILENT,
                                mActiveBrokerPackageName,
                                mRequestAdapter.getRequestBundleForAcquireTokenSilent(
                                        parameters,
                                        negotiatedBrokerProtocolVersion
                                ));
                    }

                    @Override
                    public @NonNull AcquireTokenResult extractResultBundle(final @Nullable Bundle resultBundle) throws BaseException {
                        if (resultBundle == null) {
                            throw mResultAdapter.getExceptionForEmptyResultBundle();
                        }
                        return mResultAdapter.getAcquireTokenResultFromResultBundle(resultBundle);
                    }

                    @Override
                    public @NonNull
                    String getMethodName() {
                        return ":acquireTokenSilent";
                    }

                    @Override
                    public @NonNull
                    String getTelemetryApiId() {
                        return TelemetryEventStrings.Api.BROKER_ACQUIRE_TOKEN_SILENT;
                    }

                    @Override
                    public void putValueInSuccessEvent(final @NonNull ApiEndEvent event, final @NonNull AcquireTokenResult result) {
                        event.putResult(result);
                    }
                });
    }

    /**
     * Returns account(s) that has previously been used to acquire token with broker through the calling app.
     * This only works when getBrokerAccountMode() is BROKER_ACCOUNT_MODE_MULTIPLE_ACCOUNT.
     *
     * @param parameters a {@link CommandParameters}
     * @return a list of {@link ICacheRecord}.
     */
    @Override
    public @NonNull List<ICacheRecord> getAccounts(final @NonNull CommandParameters parameters) throws BaseException {
        return mBrokerOperationExecutor.execute(parameters,
                new BrokerOperation<List<ICacheRecord>>() {
                    private String negotiatedBrokerProtocolVersion;

                    @Override
                    public void performPrerequisites(final @NonNull IIpcStrategy strategy) throws BaseException {
                        negotiatedBrokerProtocolVersion = hello(strategy, parameters.getRequiredBrokerProtocolVersion());
                    }

                    @Override
                    public @NonNull
                    BrokerOperationBundle getBundle() {
                        return new BrokerOperationBundle(
                                MSAL_GET_ACCOUNTS,
                                mActiveBrokerPackageName,
                                mRequestAdapter.getRequestBundleForGetAccounts(
                                        parameters,
                                        negotiatedBrokerProtocolVersion
                                ));
                    }

                    @Override
                    public @NonNull List<ICacheRecord> extractResultBundle(final @Nullable Bundle resultBundle) throws BaseException {
                        if (resultBundle == null) {
                            throw mResultAdapter.getExceptionForEmptyResultBundle();
                        }
                        return mResultAdapter.getAccountsFromResultBundle(resultBundle);
                    }

                    @Override
                    public @NonNull
                    String getMethodName() {
                        return ":getAccounts";
                    }

                    @Override
                    public @NonNull
                    String getTelemetryApiId() {
                        return TelemetryEventStrings.Api.BROKER_GET_ACCOUNTS;
                    }

                    @Override
                    public void putValueInSuccessEvent(final @NonNull ApiEndEvent event, final @NonNull List<ICacheRecord> result) {
                        event.put(TelemetryEventStrings.Key.ACCOUNTS_NUMBER, Integer.toString(result.size()));
                    }
                });
    }

    /**
     * Remove a given account from broker.
     *
     * @param parameters a {@link RemoveAccountCommandParameters}
     * @return true if the account is successfully removed.
     */
    @Override
    public boolean removeAccount(final @NonNull RemoveAccountCommandParameters parameters) throws BaseException {
        return mBrokerOperationExecutor.execute(parameters,
                new BrokerOperation<Boolean>() {
                    private String negotiatedBrokerProtocolVersion;

                    @Override
                    public void performPrerequisites(final @NonNull IIpcStrategy strategy) throws BaseException {
                        negotiatedBrokerProtocolVersion = hello(strategy, parameters.getRequiredBrokerProtocolVersion());
                    }

                    @Override
                    public @NonNull
                    BrokerOperationBundle getBundle() {
                        return new BrokerOperationBundle(
                                MSAL_REMOVE_ACCOUNT,
                                mActiveBrokerPackageName,
                                mRequestAdapter.getRequestBundleForRemoveAccount(
                                        parameters,
                                        negotiatedBrokerProtocolVersion
                                ));
                    }

                    @Override
                    public @NonNull Boolean extractResultBundle(final @Nullable Bundle resultBundle) throws BaseException {
                        mResultAdapter.verifyRemoveAccountResultFromBundle(resultBundle);
                        return true;
                    }

                    @Override
                    public @NonNull
                    String getMethodName() {
                        return ":removeAccount";
                    }

                    @Override
                    public @NonNull
                    String getTelemetryApiId() {
                        return TelemetryEventStrings.Api.BROKER_REMOVE_ACCOUNT;
                    }

                    @Override
                    public void putValueInSuccessEvent(final @NonNull ApiEndEvent event, final @NonNull Boolean result) {
                    }
                });
    }

    /**
     * Get device mode from broker.
     *
     * @param parameters a {@link CommandParameters}
     * @return true if the device is in as shared mode. False otherwise.
     */
    @Override
    public boolean getDeviceMode(final @NonNull CommandParameters parameters) throws BaseException {
        return mBrokerOperationExecutor.execute(parameters,
                new BrokerOperation<Boolean>() {
                    @Override
                    public void performPrerequisites(final @NonNull IIpcStrategy strategy) {
                    }

                    @Override
                    public @NonNull
                    BrokerOperationBundle getBundle() {
                        return new BrokerOperationBundle(
                                MSAL_GET_DEVICE_MODE,
                                mActiveBrokerPackageName,
                                null);
                    }

                    @Override
                    public @NonNull Boolean extractResultBundle(final @Nullable Bundle resultBundle) throws BaseException {
                        if (resultBundle == null) {
                            throw mResultAdapter.getExceptionForEmptyResultBundle();
                        }
                        return mResultAdapter.getDeviceModeFromResultBundle(resultBundle);
                    }

                    @Override
                    public @NonNull
                    String getMethodName() {
                        return ":getDeviceMode";
                    }

                    @Override
                    public @NonNull
                    String getTelemetryApiId() {
                        return TelemetryEventStrings.Api.GET_BROKER_DEVICE_MODE;
                    }

                    @Override
                    public void putValueInSuccessEvent(final @NonNull ApiEndEvent event, final @NonNull Boolean result) {
                        event.put(TelemetryEventStrings.Key.IS_DEVICE_SHARED, Boolean.toString(result));
                    }
                });
    }

    /**
     * If the device is in shared mode, returns the account that is currently signed into the device.
     * Otherwise, this will be the same as getAccounts().
     *
     * @param parameters a {@link CommandParameters}
     * @return a list of {@link ICacheRecord}.
     */
    @Override
    public @NonNull List<ICacheRecord> getCurrentAccount(final @NonNull CommandParameters parameters) throws BaseException {
        final String methodName = ":getCurrentAccount";

        if (!parameters.isSharedDevice()) {
            Logger.verbose(TAG + methodName, "Not a shared device, invoke getAccounts() instead of getCurrentAccount()");
            return getAccounts(parameters);
        }

        return mBrokerOperationExecutor.execute(parameters,
                new BrokerOperation<List<ICacheRecord>>() {
                    private String negotiatedBrokerProtocolVersion;

                    @Override
                    public void performPrerequisites(final @NonNull IIpcStrategy strategy) throws BaseException {
                        negotiatedBrokerProtocolVersion = hello(strategy, parameters.getRequiredBrokerProtocolVersion());
                    }

                    @Override
                    public @NonNull
                    BrokerOperationBundle getBundle() {
                        return new BrokerOperationBundle(
                                MSAL_GET_CURRENT_ACCOUNT_IN_SHARED_DEVICE,
                                mActiveBrokerPackageName,
                                mRequestAdapter.getRequestBundleForGetAccounts(
                                        parameters,
                                        negotiatedBrokerProtocolVersion
                                ));
                    }

                    @Override
                    public @NonNull List<ICacheRecord> extractResultBundle(final @Nullable Bundle resultBundle) throws BaseException {
                        if (resultBundle == null) {
                            throw mResultAdapter.getExceptionForEmptyResultBundle();
                        }
                        return mResultAdapter.getAccountsFromResultBundle(resultBundle);
                    }

                    @Override
                    public @NonNull
                    String getMethodName() {
                        return methodName;
                    }

                    @Override
                    public @NonNull
                    String getTelemetryApiId() {
                        return TelemetryEventStrings.Api.BROKER_GET_CURRENT_ACCOUNT;
                    }

                    @Override
                    public void putValueInSuccessEvent(final @NonNull ApiEndEvent event, final @NonNull List<ICacheRecord> result) {
                        event.put(TelemetryEventStrings.Key.ACCOUNTS_NUMBER, Integer.toString(result.size()));
                    }
                });
    }

    /**
     * If the device is in shared mode, remove the account that is currently signed into the device.
     * Otherwise, this will be the same as removeAccount().
     *
     * @param parameters a {@link RemoveAccountCommandParameters}
     * @return a list of {@link ICacheRecord}.
     */
    @Override
    public boolean removeCurrentAccount(final @NonNull RemoveAccountCommandParameters parameters) throws BaseException {
        final String methodName = ":removeCurrentAccount";
        Function<String, BrokerOperationBundle> requestFcn = new Function<String, BrokerOperationBundle>() {
            @Override
            public BrokerOperationBundle apply(String protocolVersion) {
                return new BrokerOperationBundle(
                        MSAL_SIGN_OUT_FROM_SHARED_DEVICE,
                        mActiveBrokerPackageName,
                        mRequestAdapter.getRequestBundleForRemoveAccountFromSharedDevice(
                                parameters,
                                protocolVersion
                        ));
            }
        };
        Function<Bundle, Boolean> resultFcn = new Function<Bundle, Boolean>() {
            @Override
            @SneakyThrows(BaseException.class)
            public Boolean apply(Bundle resultBundle) {
                mResultAdapter.verifyRemoveAccountResultFromBundle(resultBundle);
                BrokerMsalController.this.logOutFromBrowser(mApplicationContext, parameters);
                return true;
            }
        };

        if (!parameters.isSharedDevice()) {
            Logger.verbose(TAG + methodName, "Not a shared device, invoke removeAccount() instead of removeCurrentAccount()");
            return removeAccount(parameters);
        }

        /*
         * Given an account, perform a global sign-out from this shared device (End my shift capability).
         * This will invoke Broker and
         * 1. Remove account from token cache.
         * 2. Remove account from AccountManager.
         * 3. Clear WebView cookies.
         *
         * If everything succeeds on the broker side, it will then
         * 4. Sign out from default browser.
         */
        return mBrokerOperationExecutor.execute(parameters,
                new BrokerOperation<Boolean>() {
                    private String negotiatedBrokerProtocolVersion;

                    @Override
                    public void performPrerequisites(final @NonNull IIpcStrategy strategy) throws BaseException {
                        negotiatedBrokerProtocolVersion = hello(strategy, parameters.getRequiredBrokerProtocolVersion());
                    }

                    @Override
                    public @NonNull
                    BrokerOperationBundle getBundle() {
                        return new BrokerOperationBundle(
                                MSAL_SIGN_OUT_FROM_SHARED_DEVICE,
                                mActiveBrokerPackageName,
                                mRequestAdapter.getRequestBundleForRemoveAccountFromSharedDevice(
                                        parameters,
                                        negotiatedBrokerProtocolVersion
                                ));
                    }

                    @Override
                    public @NonNull Boolean extractResultBundle(final @Nullable Bundle resultBundle) throws BaseException {
                        mResultAdapter.verifyRemoveAccountResultFromBundle(resultBundle);
                        logOutFromBrowser(mApplicationContext, parameters);
                        return true;
                    }

                    @Override
                    public @NonNull
                    String getMethodName() {
                        return methodName;
                    }

                    @Override
                    public @NonNull
                    String getTelemetryApiId() {
                        return TelemetryEventStrings.Api.BROKER_REMOVE_ACCOUNT_FROM_SHARED_DEVICE;
                    }

                    @Override
                    public void putValueInSuccessEvent(final @NonNull ApiEndEvent event, final @NonNull Boolean result) {
                    }
                });
        return mBrokerOperationExecutor.execute(parameters, getBrokerOperation(requestFcn, methodName, resultFcn,
                parameters.getRequiredBrokerProtocolVersion(), TelemetryEventStrings.Api.BROKER_REMOVE_ACCOUNT_FROM_SHARED_DEVICE));
    }

    /**
     * Invoke the logout endpoint on the specified browser.
     * If there are more than 1 session in the browser, an account picker will be displayed.
     * (Alternatively, we could pass the optional sessionID as one of the query string parameter, but we're not storing that at the moment).
     *
     * @param context    {@link Context} application context.
     * @param parameters a {@link RemoveAccountCommandParameters}.
     */
    private void logOutFromBrowser(final @NonNull Context context,
                                   final @NonNull RemoveAccountCommandParameters parameters) {
        final String methodName = ":logOutFromBrowser";

        String browserPackageName = null;
        try {
            final Browser browser = BrowserSelector.select(context, parameters.getBrowserSafeList());
            browserPackageName = browser.getPackageName();
        } catch (final ClientException e) {
            // Best effort. If none is passed to broker, then it will let the OS decide.
            Logger.error(TAG, e.getErrorCode(), e);
        }

        try {
            final Intent intent = new Intent(Intent.ACTION_VIEW);
            intent.setFlags(Intent.FLAG_ACTIVITY_NEW_TASK);
            intent.setData(Uri.parse(AuthenticationConstants.Browser.LOGOUT_ENDPOINT_V2));
            if (browserPackageName != null) {
                intent.setPackage(browserPackageName);
            }
            context.startActivity(intent);

        } catch (final ActivityNotFoundException e) {
            Logger.error(TAG + methodName,
                    "Failed to launch browser sign out with browser=[" + browserPackageName + "]. Skipping.", e);
        }
    }

    // Suppressing rawtype warnings due to the generic type AuthorizationResult
    @SuppressWarnings(WarningType.rawtype_warning)
    @Override
    public AuthorizationResult deviceCodeFlowAuthRequest(DeviceCodeFlowCommandParameters parameters) throws ClientException {
        throw new ClientException("deviceCodeFlowAuthRequest() not supported in BrokerMsalController");
    }

    @Override
    public AcquireTokenResult acquireDeviceCodeFlowToken(@SuppressWarnings(WarningType.rawtype_warning) AuthorizationResult authorizationResult, DeviceCodeFlowCommandParameters commandParameters) throws ClientException {
        throw new ClientException("acquireDeviceCodeFlowToken() not supported in BrokerMsalController");
    }

    @Override
    public GenerateShrResult generateSignedHttpRequest(@NonNull final GenerateShrCommandParameters parameters) throws Exception {
        Function<String, BrokerOperationBundle> requestFcn = new Function<String, BrokerOperationBundle>() {
            @Override
            public BrokerOperationBundle apply(String protocolVersion) {
                return new BrokerOperationBundle(
                        MSAL_GENERATE_SHR,
                        mActiveBrokerPackageName,
                        mRequestAdapter.getRequestBundleForGenerateShr(
                                parameters,
                                protocolVersion
                        )
                );
            }
        };
        Function<Bundle, GenerateShrResult> resultFcn = new Function<Bundle, GenerateShrResult>() {
            @Override
            public GenerateShrResult apply(Bundle input) {
                return mResultAdapter.getGenerateShrResultFromResultBundle(input);
            }
        };
        return mBrokerOperationExecutor.execute(parameters, getBrokerOperation(requestFcn, ":generateSignedHttpRequest", resultFcn,
                parameters.getRequiredBrokerProtocolVersion(), null));
    }

    /**
     * Use the broker to request an SSO token.
     * @param parameters the command parameters to execute.  <strong>Must</strong> contain a byte array
     *                   that holds an {@link SsoCookieRequest}.
     * @return a {@link SsoCookieResult}
     * @throws BaseException if there is a problem.
     */
    public SsoCookieResult getSsoToken(@NonNull final EnvelopeCommandParameters parameters) throws BaseException {
        Function<String, BrokerOperationBundle> requestFcn = new Function<String, BrokerOperationBundle>() {
            @Override
            public BrokerOperationBundle apply(String protocolVersion) {
                final Bundle bundle = new Bundle();
                bundle.putByteArray(SSO_COOKIE_REQUEST, parameters.getCommand());
                return new BrokerOperationBundle(
                        BrokerOperationBundle.Operation.MSAL_SSO_TOKEN,
                        mActiveBrokerPackageName,
                        bundle
                );
            }
        };
        Function<Bundle, SsoCookieResult> resultFcn = new Function<Bundle, SsoCookieResult>() {
            @Override
            public SsoCookieResult apply(Bundle input) {
                return SsoCookieResult.getRootAsSsoCookieResult(ByteBuffer.wrap(input.getByteArray(SSO_COOKIE_RESULT)));
            }
        };
        return mBrokerOperationExecutor.execute(parameters, getBrokerOperation(requestFcn, ":getSsoToken", resultFcn,
                parameters.getRequiredBrokerProtocolVersion(), null));
    }

    private <T, U> BrokerOperation<U> getBrokerOperation(@NonNull final Function<String, BrokerOperationBundle> requestFcn,
                                                        @NonNull final String functionName,
                                                        @NonNull final Function<Bundle, U> resultFcn,
                                                        @NonNull final String protocolVersion,
                                                        @Nullable final String telemetryApiId) {
        return new BrokerOperation<U>() {

            private String negotiatedBrokerProtocolVersion;

            @Override
            public void performPrerequisites(final @NonNull IIpcStrategy strategy) throws BaseException {
<<<<<<< HEAD
                negotiatedBrokerProtocolVersion = hello(strategy, protocolVersion);
=======
                negotiatedBrokerProtocolVersion = hello(strategy, parameters.getRequiredBrokerProtocolVersion());
>>>>>>> ce17de95
            }

            @NonNull
            @Override
            public BrokerOperationBundle getBundle() {
                return requestFcn.apply(negotiatedBrokerProtocolVersion);
            }

            @NonNull
            @Override
            public U extractResultBundle(@Nullable final Bundle resultBundle) throws BaseException {
                if (null == resultBundle) {
                    throw mResultAdapter.getExceptionForEmptyResultBundle();
                }
                return resultFcn.apply(resultBundle);
            }

            @NonNull
            @Override
            public String getMethodName() {
                return functionName;
            }

            @Nullable
            @Override
            public String getTelemetryApiId() {
                return telemetryApiId;
            }

            @Override
            public void putValueInSuccessEvent(@NonNull final ApiEndEvent event,
                                               @NonNull final U result) {
                // TODO Needed?
            }
        };
    }

    /**
     * Checks if the account returns is a MSA Account and sets single on state in cache
     */
    private void saveMsaAccountToCache(final @NonNull Bundle resultBundle,
                                       @SuppressWarnings(WarningType.rawtype_warning) final @NonNull MsalOAuth2TokenCache msalOAuth2TokenCache) throws BaseException {
        final String methodName = ":saveMsaAccountToCache";

        final BrokerResult brokerResult = new MsalBrokerResultAdapter().brokerResultFromBundle(resultBundle);

        if (resultBundle.getBoolean(AuthenticationConstants.Broker.BROKER_REQUEST_V2_SUCCESS) &&
                AzureActiveDirectoryAudience.MSA_MEGA_TENANT_ID.equalsIgnoreCase(brokerResult.getTenantId())) {
            Logger.info(TAG + methodName, "Result returned for MSA Account, saving to cache");

            if (StringUtil.isEmpty(brokerResult.getClientInfo())) {
                Logger.error(TAG + methodName, "ClientInfo is empty.", null);
                throw new ClientException(ErrorStrings.UNKNOWN_ERROR, "ClientInfo is empty.");
            }

            try {
                final ClientInfo clientInfo = new ClientInfo(brokerResult.getClientInfo());
                final MicrosoftStsAccount microsoftStsAccount = new MicrosoftStsAccount(
                        new IDToken(brokerResult.getIdToken()),
                        clientInfo
                );
                microsoftStsAccount.setEnvironment(brokerResult.getEnvironment());

                final MicrosoftRefreshToken microsoftRefreshToken = new MicrosoftRefreshToken(
                        brokerResult.getRefreshToken(),
                        clientInfo,
                        brokerResult.getScope(),
                        brokerResult.getClientId(),
                        brokerResult.getEnvironment(),
                        brokerResult.getFamilyId()
                );

                msalOAuth2TokenCacheSetSingleSignOnState(msalOAuth2TokenCache, microsoftStsAccount, microsoftRefreshToken);
            } catch (final ServiceException e) {
                Logger.errorPII(TAG + methodName, "Exception while creating Idtoken or ClientInfo," +
                        " cannot save MSA account tokens", e
                );
                throw new ClientException(ErrorStrings.INVALID_JWT, e.getMessage(), e);
            }
        }
    }

    // Suppressing unchecked warnings due to casting of MicrosoftStsAccount to GenericAccount and MicrosoftRefreshToken to GenericRefreshToken in the call to setSingleSignOnState method
    @SuppressWarnings(WarningType.unchecked_warning)
    private void msalOAuth2TokenCacheSetSingleSignOnState(@SuppressWarnings(WarningType.rawtype_warning) @NonNull MsalOAuth2TokenCache msalOAuth2TokenCache, MicrosoftStsAccount microsoftStsAccount, MicrosoftRefreshToken microsoftRefreshToken) throws ClientException {
        msalOAuth2TokenCache.setSingleSignOnState(microsoftStsAccount, microsoftRefreshToken);
    }
}<|MERGE_RESOLUTION|>--- conflicted
+++ resolved
@@ -744,8 +744,6 @@
                     public void putValueInSuccessEvent(final @NonNull ApiEndEvent event, final @NonNull Boolean result) {
                     }
                 });
-        return mBrokerOperationExecutor.execute(parameters, getBrokerOperation(requestFcn, methodName, resultFcn,
-                parameters.getRequiredBrokerProtocolVersion(), TelemetryEventStrings.Api.BROKER_REMOVE_ACCOUNT_FROM_SHARED_DEVICE));
     }
 
     /**
@@ -862,11 +860,7 @@
 
             @Override
             public void performPrerequisites(final @NonNull IIpcStrategy strategy) throws BaseException {
-<<<<<<< HEAD
                 negotiatedBrokerProtocolVersion = hello(strategy, protocolVersion);
-=======
-                negotiatedBrokerProtocolVersion = hello(strategy, parameters.getRequiredBrokerProtocolVersion());
->>>>>>> ce17de95
             }
 
             @NonNull
