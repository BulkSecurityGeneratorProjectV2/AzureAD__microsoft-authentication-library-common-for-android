--- conflicted
+++ resolved
@@ -30,7 +30,6 @@
 import android.support.annotation.NonNull;
 import android.support.annotation.Nullable;
 import android.util.Base64;
-import android.util.Log;
 
 import com.microsoft.identity.common.adal.internal.AuthenticationConstants;
 import com.microsoft.identity.common.adal.internal.AuthenticationSettings;
@@ -45,6 +44,7 @@
 import java.io.IOException;
 import java.io.InputStream;
 import java.io.OutputStream;
+import java.io.UnsupportedEncodingException;
 import java.math.BigInteger;
 import java.security.DigestException;
 import java.security.GeneralSecurityException;
@@ -56,19 +56,15 @@
 import java.security.MessageDigest;
 import java.security.NoSuchAlgorithmException;
 import java.security.PrivateKey;
-<<<<<<< HEAD
-import java.security.PublicKey;
-=======
->>>>>>> 95deb5e3
 import java.security.SecureRandom;
 import java.security.cert.Certificate;
 import java.security.cert.CertificateException;
 import java.security.spec.AlgorithmParameterSpec;
+import java.util.ArrayList;
 import java.util.Calendar;
 import java.util.Date;
-import java.util.HashSet;
+import java.util.List;
 import java.util.Locale;
-import java.util.Set;
 
 import javax.crypto.Cipher;
 import javax.crypto.KeyGenerator;
@@ -156,12 +152,6 @@
 
     private static final String ANDROID_KEY_STORE = "AndroidKeyStore";
 
-<<<<<<< HEAD
-    private static final Set<String> BROKER_PACKAGE_NAMES = new HashSet<String>() {{
-        add(AZURE_AUTHENTICATOR_APP_PACKAGE_NAME);
-        add(COMPANY_PORTAL_APP_PACKAGE_NAME);
-    }};
-=======
     /**
      * Type of Secret key to be used.
      */
@@ -180,7 +170,6 @@
         ANDROID_KEY_STORE,
         UNENCRYPTED
     }
->>>>>>> 95deb5e3
 
     private final Context mContext;
     private final SecureRandom mRandom;
@@ -191,11 +180,6 @@
      */
     private KeyPair mKeyPair;
     private String mBlobVersion;
-<<<<<<< HEAD
-    private SecretKey mKey = null;
-    private SecretKey mHMACKey = null;
-    private SecretKey mSecretKeyFromAndroidKeyStore = null;
-=======
     private SecretKey mEncryptionKey = null;
     private SecretKey mEncryptionHMACKey = null;
     private SecretKey mCachedKeyStoreEncryptedKey = null;
@@ -208,7 +192,6 @@
     public StorageHelper(@NonNull final Context context) {
         this(context, null);
     }
->>>>>>> 95deb5e3
 
     /**
      * Constructor for {@link StorageHelper}.
@@ -223,20 +206,27 @@
         mTelemetryCallback = telemetryCallback;
     }
 
+    // Exposed to be overridden by mock tests.
+    protected String getPackageName() {
+        return mContext.getPackageName();
+    }
+
     @Override
     public String encrypt(final String clearText)
             throws GeneralSecurityException, IOException {
-        Log.v(TAG, "Starting encryption");
+        final String methodName = ":encrypt";
 
         if (StringExtensions.isNullOrBlank(clearText)) {
             throw new IllegalArgumentException("Input is empty or null");
         }
 
+        Logger.verbose(TAG + methodName, "Starting encryption");
+
         // load key for encryption if not loaded
-        mKey = loadSecretKeyForEncryption();
-        mHMACKey = getHMacKey(mKey);
-
-        Log.v(TAG, "Encrypt version:" + mBlobVersion);
+        mEncryptionKey = loadSecretKeyForEncryption();
+        mEncryptionHMACKey = getHMacKey(mEncryptionKey);
+
+        Logger.verbose(TAG + methodName, "Encrypt version:" + mBlobVersion);
         final byte[] blobVersion = mBlobVersion.getBytes(AuthenticationConstants.ENCODING_UTF8);
         final byte[] bytes = clearText.getBytes(AuthenticationConstants.ENCODING_UTF8);
 
@@ -248,13 +238,13 @@
         // Set to encrypt mode
         final Cipher cipher = Cipher.getInstance(CIPHER_ALGORITHM);
         final Mac mac = Mac.getInstance(HMAC_ALGORITHM);
-        cipher.init(Cipher.ENCRYPT_MODE, mKey, ivSpec);
+        cipher.init(Cipher.ENCRYPT_MODE, mEncryptionKey, ivSpec);
 
         final byte[] encrypted = cipher.doFinal(bytes);
 
         // Mac output to sign encryptedData+IV. Keyversion is not included
         // in the digest. It defines what to use for Mac Key.
-        mac.init(mHMACKey);
+        mac.init(mEncryptionHMACKey);
         mac.update(blobVersion);
         mac.update(encrypted);
         mac.update(iv);
@@ -274,31 +264,20 @@
 
         final String encryptedText = new String(Base64.encode(blobVerAndEncryptedDataAndIVAndMacDigest,
                 Base64.NO_WRAP), AuthenticationConstants.ENCODING_UTF8);
-        Log.v(TAG, "Finished encryption");
+        Logger.verbose(TAG + methodName, "Finished encryption");
 
         return getEncodeVersionLengthPrefix() + ENCODE_VERSION + encryptedText;
     }
 
     @Override
     public String decrypt(final String encryptedBlob) throws GeneralSecurityException, IOException {
-        final String methodName = "decrypt";
-        Log.v(TAG, "Starting decryption");
+        final String methodName = ":decrypt";
+        Logger.verbose(TAG + methodName, "Starting decryption");
 
         if (StringExtensions.isNullOrBlank(encryptedBlob)) {
             throw new IllegalArgumentException("Input is empty or null");
         }
 
-<<<<<<< HEAD
-        int encodeVersionLength = encryptedBlob.charAt(0) - 'a';
-        validateEncodeVersion(encryptedBlob, encodeVersionLength);
-
-        final byte[] bytes = Base64.decode(
-                encryptedBlob.substring(1 + encodeVersionLength),
-                Base64.DEFAULT
-        );
-
-        final String packageName = mContext.getPackageName();
-=======
         if (getEncryptionType(encryptedBlob) == EncryptionType.UNENCRYPTED) {
             Logger.warn(TAG + methodName, "This string is not encrypted. Finished decryption.");
             return encryptedBlob;
@@ -347,39 +326,38 @@
             Logger.error(TAG + methodName, "This data is not an encrypted blob. Treat as unencrypted data.", e);
             return EncryptionType.UNENCRYPTED;
         }
->>>>>>> 95deb5e3
 
         try {
-            return decryptWithPackageName(bytes, packageName);
-        } catch (GeneralSecurityException | IOException e) {
-            Logger.error(
-                    TAG + methodName,
-                    "Failed to decrypt with package name: "
-                            + packageName,
-                    e
+            final String keyVersion = new String(
+                    bytes,
+                    0,
+                    KEY_VERSION_BLOB_LENGTH,
+                    AuthenticationConstants.ENCODING_UTF8
             );
 
-            if (!BROKER_PACKAGE_NAMES.contains(packageName)) {
-                // If we are not the broker, do not retry, immediately throw.
-                throw e;
+            if (VERSION_USER_DEFINED.equalsIgnoreCase(keyVersion)) {
+                return EncryptionType.USER_DEFINED;
+            } else if (VERSION_ANDROID_KEY_STORE.equalsIgnoreCase(keyVersion)) {
+                return EncryptionType.ANDROID_KEY_STORE;
             }
-
-            // We are the broker... try with the other broker's package name
-            final String nextPackageToUse =
-                    packageName.equals(AZURE_AUTHENTICATOR_APP_PACKAGE_NAME)
-                            ? COMPANY_PORTAL_APP_PACKAGE_NAME
-                            : AZURE_AUTHENTICATOR_APP_PACKAGE_NAME;
-
-            Logger.warn(
-                    TAG + methodName,
-                    "We are the broker. Retrying with package name: "
-                            + nextPackageToUse
-            );
-
-<<<<<<< HEAD
-            return decryptWithPackageName(bytes, nextPackageToUse);
-        }
-=======
+        } catch (UnsupportedEncodingException e) {
+            Logger.error(TAG + methodName, "Failed to extract keyVersion.", e);
+            throw e;
+        }
+
+        return EncryptionType.UNENCRYPTED;
+    }
+
+    private byte[] getByteArrayFromEncryptedBlob(@NonNull final String encryptedBlob) {
+        int encodeVersionLength = encryptedBlob.charAt(0) - 'a';
+        validateEncodeVersion(encryptedBlob, encodeVersionLength);
+
+        return Base64.decode(
+                encryptedBlob.substring(1 + encodeVersionLength),
+                Base64.DEFAULT
+        );
+    }
+
     /**
      * Get all the key type that could be potential candidates for decryption.
      **/
@@ -405,27 +383,12 @@
         }
 
         return keyTypeList;
->>>>>>> 95deb5e3
-    }
-
-    private String decryptWithPackageName(final byte[] bytes,
-                                          @NonNull final String packageName)
+    }
+
+    @NonNull
+    private String decryptWithSecretKey(@NonNull final byte[] bytes,
+                                        @NonNull final SecretKey secretKey)
             throws GeneralSecurityException, IOException {
-<<<<<<< HEAD
-        // get key version used for this data. If user upgraded to different
-        // API level, data needs to be updated
-        final String keyVersion = new String(
-                bytes,
-                0,
-                KEY_VERSION_BLOB_LENGTH,
-                AuthenticationConstants.ENCODING_UTF8
-        );
-
-        Log.v(TAG, "Encrypt version:" + keyVersion);
-
-        final SecretKey secretKey = getKey(keyVersion, packageName);
-=======
->>>>>>> 95deb5e3
         final SecretKey hmacKey = getHMacKey(secretKey);
 
         // byte input array: encryptedData-iv-macDigest
@@ -469,11 +432,6 @@
                 AuthenticationConstants.ENCODING_UTF8
         );
 
-<<<<<<< HEAD
-        Log.v(TAG, "Finished decryption");
-
-=======
->>>>>>> 95deb5e3
         return decrypted;
     }
 
@@ -500,34 +458,6 @@
     @Override
     public synchronized SecretKey loadSecretKeyForEncryption() throws IOException,
             GeneralSecurityException {
-<<<<<<< HEAD
-        final String pkgName = mContext.getPackageName();
-        final byte[] secretKeyData = getSecretKeyData(pkgName);
-        return loadSecretKeyForEncryption(secretKeyData == null ? VERSION_ANDROID_KEY_STORE : VERSION_USER_DEFINED);
-    }
-
-    @Nullable
-    private byte[] getSecretKeyData(@Nullable final String pkgName) {
-        byte[] secretKeyData;
-
-        if (AuthenticationSettings.INSTANCE.getBrokerSecretKeys().containsKey(pkgName)) {
-            // The current app runtime is the broker; load its secret keys...
-            secretKeyData = AuthenticationSettings.INSTANCE.getBrokerSecretKeys().get(pkgName);
-        } else { // We are not the broker, proceed as usual.
-            secretKeyData = AuthenticationSettings.INSTANCE.getSecretKeyData();
-        }
-
-        return secretKeyData;
-    }
-
-    @Override
-    public synchronized SecretKey loadSecretKeyForEncryption(String defaultBlobVersion) throws IOException,
-            GeneralSecurityException {
-        // Loading key only once for performance. If API is upgraded, it will
-        // restart the device anyway. It will load the correct key for new API.
-        if (mKey != null && mHMACKey != null) {
-            return mKey;
-=======
         final String methodName = ":loadSecretKeyForEncryption";
 
         // Loading key only once for performance. If API is upgraded, it will
@@ -608,42 +538,18 @@
 
             case KEYSTORE_ENCRYPTED_KEY:
                 return loadKeyStoreEncryptedKey();
->>>>>>> 95deb5e3
-        }
-
-        mBlobVersion = defaultBlobVersion;
-        return getKeyOrCreate(mBlobVersion);
-    }
-
-    /**
-<<<<<<< HEAD
-     * For API <18 or user provide the key, will return the user supplied key.
-     * Supported API >= 18 PrivateKey is stored in AndroidKeyStore. Loads key
-     * from the file if it exists. If not exist, it will generate one.
-     *
-     * @param keyVersion The key type of the keys used to encrypt data, could be user provided key
-     *                   or key persisted in the keystore.
-     * @return The {@link SecretKey} used to encrypt data.
-     * @throws GeneralSecurityException
-     * @throws IOException
-     */
-    private synchronized SecretKey getKeyOrCreate(final String keyVersion)
-            throws GeneralSecurityException, IOException {
-        if (VERSION_USER_DEFINED.equals(keyVersion)) {
-            return getSecretKey(getSecretKeyData(mContext.getPackageName()));
-        }
-
-        try {
-            mSecretKeyFromAndroidKeyStore = getKey(keyVersion, mContext.getPackageName());
-        } catch (final IOException | GeneralSecurityException exception) {
-            Log.v(TAG, "Key does not exist in AndroidKeyStore, try to generate new keys.");
-=======
+        }
+
+        Logger.verbose(TAG + methodName, "Unknown KeyType. This code should never be reached.");
+        throw new GeneralSecurityException(ErrorStrings.UNKNOWN_ERROR);
+    }
+
+    /**
      * Encrypt the given unencrypted symmetric key with Keystore key and save to storage.
      */
     public void saveKeyStoreEncryptedKey(@NonNull SecretKey unencryptedKey) throws GeneralSecurityException, IOException {
         if (mKeyPair == null) {
             mKeyPair = generateKeyPairFromAndroidKeyStore();
->>>>>>> 95deb5e3
         }
 
         final byte[] keyWrapped = wrap(unencryptedKey);
@@ -669,33 +575,6 @@
     /**
      * Load the saved keystore-encrypted key. Will only do read operation.
      *
-<<<<<<< HEAD
-     * @param keyVersion whether the key is user defined or in Android key store
-     * @return SecretKey
-     * @throws GeneralSecurityException
-     * @throws IOException
-     */
-    private synchronized SecretKey getKey(final String keyVersion,
-                                          final String packageName)
-            throws GeneralSecurityException, IOException {
-        switch (keyVersion) {
-            case VERSION_USER_DEFINED:
-                return getSecretKey(getSecretKeyData(packageName));
-            case VERSION_ANDROID_KEY_STORE:
-
-                if (mSecretKeyFromAndroidKeyStore != null) {
-                    return mSecretKeyFromAndroidKeyStore;
-                }
-                // androidKeyStore can store app specific self signed cert.
-                // Asymmetric cryptography is used to protect the session key
-                // used for Encryption and HMac
-                mKeyPair = readKeyPair();
-                mSecretKeyFromAndroidKeyStore = getUnwrappedSecretKey();
-                return mSecretKeyFromAndroidKeyStore;
-            default:
-                throw new IOException("Unknown keyVersion.");
-        }
-=======
      * @return SecretKey. Null if there isn't any.
      * @throws GeneralSecurityException
      * @throws IOException
@@ -722,31 +601,13 @@
         }
 
         return mCachedKeyStoreEncryptedKey;
->>>>>>> 95deb5e3
     }
 
     @TargetApi(Build.VERSION_CODES.JELLY_BEAN_MR2)
     private synchronized KeyPair generateKeyPairFromAndroidKeyStore()
             throws GeneralSecurityException, IOException {
-<<<<<<< HEAD
-        final KeyStore keyStore = KeyStore.getInstance(ANDROID_KEY_STORE);
-        keyStore.load(null);
-
-        Log.v(TAG, "Generate KeyPair from AndroidKeyStore");
-        final Calendar start = Calendar.getInstance();
-        final Calendar end = Calendar.getInstance();
-        final int certValidYears = 100;
-        end.add(Calendar.YEAR, certValidYears);
-
-        // self signed cert stored in AndroidKeyStore to asym. encrypt key
-        // to a file
-        final KeyPairGenerator generator = KeyPairGenerator.getInstance("RSA",
-                ANDROID_KEY_STORE);
-        generator.initialize(getKeyPairGeneratorSpec(mContext, start.getTime(), end.getTime()));
-=======
         final String methodName = ":generateKeyPairFromAndroidKeyStore";
 
->>>>>>> 95deb5e3
         try {
             logFlowStart(methodName, AuthenticationConstants.TelemetryEvents.KEYCHAIN_WRITE);
 
@@ -791,22 +652,6 @@
      *
      * @return KeyPair. Null if there isn't any.
      */
-<<<<<<< HEAD
-    private synchronized KeyPair readKeyPair() throws GeneralSecurityException, IOException {
-        if (!doesKeyPairExist()) {
-            throw new KeyStoreException("KeyPair entry does not exist.");
-        }
-
-        Log.v(TAG, "Reading Key entry");
-        final KeyStore keyStore = KeyStore.getInstance(ANDROID_KEY_STORE);
-        keyStore.load(null);
-
-        final PublicKey publicKey;
-        final PrivateKey privateKey;
-        try {
-            publicKey = keyStore.getCertificate(KEY_STORE_CERT_ALIAS).getPublicKey();
-            privateKey = (PrivateKey)keyStore.getKey(KEY_STORE_CERT_ALIAS, null);
-=======
     @Nullable
     private synchronized KeyPair readKeyPair()
             throws GeneralSecurityException, IOException {
@@ -834,7 +679,6 @@
         } catch (final GeneralSecurityException | IOException e) {
             logFlowError(methodName, AuthenticationConstants.TelemetryEvents.KEYCHAIN_READ, e.toString(), e);
             throw e;
->>>>>>> 95deb5e3
         } catch (final RuntimeException e) {
             // There is an issue in android keystore that resets keystore
             // Issue 61989:  AndroidKeyStore deleted after changing screen lock type
@@ -845,43 +689,12 @@
             logFlowError(methodName, AuthenticationConstants.TelemetryEvents.KEYCHAIN_READ, e.toString(), e);
             throw new KeyStoreException(e);
         }
-<<<<<<< HEAD
-
-        return new KeyPair(publicKey, privateKey);
-    }
-
-    /**
-     * Check if KeyPair exists on AndroidKeyStore.
-     */
-    private synchronized boolean doesKeyPairExist() throws GeneralSecurityException, IOException {
-        final KeyStore keyStore = KeyStore.getInstance(ANDROID_KEY_STORE);
-        keyStore.load(null);
-
-        final boolean isKeyStoreCertAliasExisted;
-        try {
-            isKeyStoreCertAliasExisted = keyStore.containsAlias(KEY_STORE_CERT_ALIAS);
-        } catch (final NullPointerException exception) {
-            // There is an issue with Android Keystore when remote service attempts
-            // to access Keystore.
-            // Changeset found for google source to address the related issue with
-            // remote service accessing keystore :
-            // https://android.googlesource.com/platform/external/sepolicy/+/0e30164b17af20f680635c7c6c522e670ecc3df3
-            // The thrown exception in this case is:
-            // java.lang.NullPointerException: Attempt to invoke interface method
-            // 'int android.security.IKeystoreService.exist(java.lang.String, int)' on a null object reference
-            // To avoid app from crashing, re-throw as checked exception
-            throw new KeyStoreException(exception);
-        }
-
-        return isKeyStoreCertAliasExisted;
-=======
->>>>>>> 95deb5e3
     }
 
     @TargetApi(Build.VERSION_CODES.JELLY_BEAN_MR2)
     private AlgorithmParameterSpec getKeyPairGeneratorSpec(final Context context, final Date start, final Date end) {
         final String certInfo = String.format(Locale.ROOT, "CN=%s, OU=%s", KEY_STORE_CERT_ALIAS,
-                context.getPackageName());
+                getPackageName());
         return new KeyPairGeneratorSpec.Builder(context)
                 .setAlias(KEY_STORE_CERT_ALIAS)
                 .setSubject(new X500Principal(certInfo))
@@ -891,11 +704,7 @@
                 .build();
     }
 
-<<<<<<< HEAD
-    private SecretKey getSecretKey(final byte[] rawBytes) {
-=======
     private static SecretKey getSecretKey(final byte[] rawBytes) {
->>>>>>> 95deb5e3
         if (rawBytes == null) {
             throw new IllegalArgumentException("rawBytes");
         }
@@ -949,7 +758,7 @@
      * @return SecretKey.
      * @throws NoSuchAlgorithmException
      */
-    private SecretKey generateSecretKey() throws NoSuchAlgorithmException {
+    protected SecretKey generateSecretKey() throws NoSuchAlgorithmException {
         final KeyGenerator keygen = KeyGenerator.getInstance(KEYSPEC_ALGORITHM);
         keygen.init(KEY_SIZE, mRandom);
         return keygen.generateKey();
@@ -959,30 +768,14 @@
     @TargetApi(Build.VERSION_CODES.JELLY_BEAN_MR2)
     private synchronized SecretKey getUnwrappedSecretKey()
             throws GeneralSecurityException, IOException {
-        Log.v(TAG, "Reading SecretKey");
+        final String methodName = ":getUnwrappedSecretKey";
+        Logger.verbose(TAG + methodName, "Reading SecretKey");
 
         final SecretKey unwrappedSecretKey;
-<<<<<<< HEAD
-        try {
-            final byte[] wrappedSecretKey = readKeyData();
-            unwrappedSecretKey = unwrap(wrappedSecretKey);
-            Log.v(TAG, "Finished reading SecretKey");
-        } catch (final GeneralSecurityException | IOException ex) {
-            // Reset KeyPair info so that new request will generate correct KeyPairs.
-            // All tokens with previous SecretKey are not possible to decrypt.
-            //Log.e(TAG, "Unwrap failed for AndroidKeyStore", "",ADALError.ANDROIDKEYSTORE_FAILED, ex);
-            Log.e(TAG, ErrorStrings.ANDROIDKEYSTORE_FAILED);
-            mKeyPair = null;
-            deleteKeyFile();
-            resetKeyPairFromAndroidKeyStore();
-            Log.v(TAG, "Removed previous key pair info.");
-            throw ex;
-=======
         final byte[] wrappedSecretKey = readKeyData();
         if (wrappedSecretKey == null) {
             Logger.verbose(TAG + methodName, "Key data is null");
             return null;
->>>>>>> 95deb5e3
         }
 
         // androidKeyStore can store app specific self signed cert.
@@ -998,21 +791,15 @@
         return unwrappedSecretKey;
     }
 
-<<<<<<< HEAD
-    private void deleteKeyFile() {
-        // Store secret key in a file after wrapping
-        final File keyFile = new File(mContext.getDir(mContext.getPackageName(),
-=======
     protected void deleteKeyFile() {
         final String methodName = ":deleteKeyFile";
 
         final File keyFile = new File(mContext.getDir(getPackageName(),
->>>>>>> 95deb5e3
                 Context.MODE_PRIVATE), ADALKS);
         if (keyFile.exists()) {
-            Log.v(TAG, "Delete KeyFile");
+            Logger.verbose(TAG + methodName, "Delete KeyFile");
             if (!keyFile.delete()) {
-                Log.v(TAG, "Delete KeyFile failed");
+                Logger.verbose(TAG + methodName, "Delete KeyFile failed");
             }
         }
     }
@@ -1028,7 +815,9 @@
     @TargetApi(Build.VERSION_CODES.JELLY_BEAN_MR2)
     @SuppressLint("GetInstance")
     private byte[] wrap(final SecretKey key) throws GeneralSecurityException {
-        Log.v(TAG, "Wrap secret key.");
+        final String methodName = ":wrap";
+
+        Logger.verbose(TAG + methodName, "Wrap secret key.");
         final Cipher wrapCipher = Cipher.getInstance(WRAP_ALGORITHM);
         wrapCipher.init(Cipher.WRAP_MODE, mKeyPair.getPublic());
         return wrapCipher.wrap(key);
@@ -1056,8 +845,10 @@
     }
 
     private void writeKeyData(final byte[] data) throws IOException {
-        Log.v(TAG, "Writing key data to a file");
-        final File keyFile = new File(mContext.getDir(mContext.getPackageName(), Context.MODE_PRIVATE),
+        final String methodName = ":writeKeyData";
+
+        Logger.verbose(TAG + methodName, "Writing key data to a file");
+        final File keyFile = new File(mContext.getDir(getPackageName(), Context.MODE_PRIVATE),
                 ADALKS);
         final OutputStream out = new FileOutputStream(keyFile);
         try {
@@ -1069,13 +860,15 @@
 
     @Nullable
     private byte[] readKeyData() throws IOException {
-        final File keyFile = new File(mContext.getDir(mContext.getPackageName(), Context.MODE_PRIVATE),
+        final String methodName = ":readKeyData";
+
+        final File keyFile = new File(mContext.getDir(getPackageName(), Context.MODE_PRIVATE),
                 ADALKS);
         if (!keyFile.exists()) {
             return null;
         }
 
-        Log.v(TAG, "Reading key data from a file");
+        Logger.verbose(TAG + methodName, "Reading key data from a file");
         final InputStream in = new FileInputStream(keyFile);
         try {
             final ByteArrayOutputStream bytes = new ByteArrayOutputStream();
