--- conflicted
+++ resolved
@@ -122,7 +122,6 @@
         return mDevicePopManager.getSecureHardwareState();
     }
 
-<<<<<<< HEAD
     @RequiresApi(api = Build.VERSION_CODES.JELLY_BEAN_MR2)
     @Override
     public byte[] encrypt(byte[] plaintext) throws ClientException {
@@ -145,10 +144,9 @@
     @Override
     public boolean verify(byte[] text, byte[] signature) throws ClientException {
         return mDevicePopManager.verify(SHA_256_WITH_RSA, text, signature);
-=======
+
     @Override
     public Certificate[] getCertificateChain() throws ClientException {
         return mDevicePopManager.getCertificateChain();
->>>>>>> 5c25063b
     }
 }