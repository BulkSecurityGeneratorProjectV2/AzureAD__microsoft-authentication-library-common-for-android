// Copyright (c) Microsoft Corporation.
// All rights reserved.
//
// This code is licensed under the MIT License.
//
// Permission is hereby granted, free of charge, to any person obtaining a copy
// of this software and associated documentation files(the "Software"), to deal
// in the Software without restriction, including without limitation the rights
// to use, copy, modify, merge, publish, distribute, sublicense, and / or sell
// copies of the Software, and to permit persons to whom the Software is
// furnished to do so, subject to the following conditions :
//
// The above copyright notice and this permission notice shall be included in
// all copies or substantial portions of the Software.
//
// THE SOFTWARE IS PROVIDED "AS IS", WITHOUT WARRANTY OF ANY KIND, EXPRESS OR
// IMPLIED, INCLUDING BUT NOT LIMITED TO THE WARRANTIES OF MERCHANTABILITY,
// FITNESS FOR A PARTICULAR PURPOSE AND NONINFRINGEMENT. IN NO EVENT SHALL THE
// AUTHORS OR COPYRIGHT HOLDERS BE LIABLE FOR ANY CLAIM, DAMAGES OR OTHER
// LIABILITY, WHETHER IN AN ACTION OF CONTRACT, TORT OR OTHERWISE, ARISING FROM,
// OUT OF OR IN CONNECTION WITH THE SOFTWARE OR THE USE OR OTHER DEALINGS IN
// THE SOFTWARE.
package com.microsoft.identity.common.internal.providers.microsoft.azureactivedirectory;

import com.microsoft.identity.common.internal.providers.oauth2.OAuth2Configuration;

import java.net.URL;
<<<<<<< HEAD
import java.util.HashMap;
import java.util.Map;
=======
>>>>>>> d9d8c991

public class AzureActiveDirectoryOAuth2Configuration extends OAuth2Configuration {

    private boolean mAuthorityHostValidationEnabled = true;
    private URL mAuthorityUrl;
<<<<<<< HEAD
    private Map<String, String> mFlightParameters = new HashMap<>();
    private AzureActiveDirectorySlice mSlice;
=======
>>>>>>> d9d8c991

    /**
     * @return True if authority host validation enabled, false otherwise.
     */
    public boolean isAuthorityHostValidationEnabled() {
        return mAuthorityHostValidationEnabled;
    }

    /**
     * @param authorityHostValidationEnabled boolean
     */
    public void setAuthorityHostValidationEnabled(boolean authorityHostValidationEnabled) {
        mAuthorityHostValidationEnabled = authorityHostValidationEnabled;
    }

<<<<<<< HEAD
    public URL getAuthorityUrl() {
        return this.mAuthorityUrl;
    }

    public void setAuthorityUrl(URL authorityUrl) {
        this.mAuthorityUrl = authorityUrl;
    }

    public Map<String, String> getFlightParameters() {
        return mFlightParameters;
    }

    public void setFlightParameters(Map<String, String> flightParameters){
        mFlightParameters = flightParameters;
    }

    public AzureActiveDirectorySlice getSlice(){
        return mSlice;
    }

    public void setSlice(AzureActiveDirectorySlice slice){
        mSlice = slice;
    }


=======
    /**
     * @return The authority URL if configured, null otherwise.
     */
    public URL getAuthorityUrl() {
        return this.mAuthorityUrl;
    }
    
    /**
     * Sets an authority URL to use for URIs as appropriate.
     */
    public void setAuthorityUrl(URL authorityUrl) {
        this.mAuthorityUrl = authorityUrl;
    }
>>>>>>> d9d8c991
}<|MERGE_RESOLUTION|>--- conflicted
+++ resolved
@@ -25,21 +25,15 @@
 import com.microsoft.identity.common.internal.providers.oauth2.OAuth2Configuration;
 
 import java.net.URL;
-<<<<<<< HEAD
 import java.util.HashMap;
 import java.util.Map;
-=======
->>>>>>> d9d8c991
 
 public class AzureActiveDirectoryOAuth2Configuration extends OAuth2Configuration {
 
     private boolean mAuthorityHostValidationEnabled = true;
     private URL mAuthorityUrl;
-<<<<<<< HEAD
     private Map<String, String> mFlightParameters = new HashMap<>();
     private AzureActiveDirectorySlice mSlice;
-=======
->>>>>>> d9d8c991
 
     /**
      * @return True if authority host validation enabled, false otherwise.
@@ -55,7 +49,6 @@
         mAuthorityHostValidationEnabled = authorityHostValidationEnabled;
     }
 
-<<<<<<< HEAD
     public URL getAuthorityUrl() {
         return this.mAuthorityUrl;
     }
@@ -80,20 +73,4 @@
         mSlice = slice;
     }
 
-
-=======
-    /**
-     * @return The authority URL if configured, null otherwise.
-     */
-    public URL getAuthorityUrl() {
-        return this.mAuthorityUrl;
-    }
-    
-    /**
-     * Sets an authority URL to use for URIs as appropriate.
-     */
-    public void setAuthorityUrl(URL authorityUrl) {
-        this.mAuthorityUrl = authorityUrl;
-    }
->>>>>>> d9d8c991
 }