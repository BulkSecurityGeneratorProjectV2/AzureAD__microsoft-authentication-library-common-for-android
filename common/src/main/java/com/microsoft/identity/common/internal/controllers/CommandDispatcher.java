//  Copyright (c) Microsoft Corporation.
//  All rights reserved.
//
//  This code is licensed under the MIT License.
//
//  Permission is hereby granted, free of charge, to any person obtaining a copy
//  of this software and associated documentation files(the "Software"), to deal
//  in the Software without restriction, including without limitation the rights
//  to use, copy, modify, merge, publish, distribute, sublicense, and / or sell
//  copies of the Software, and to permit persons to whom the Software is
//  furnished to do so, subject to the following conditions :
//
//  The above copyright notice and this permission notice shall be included in
//  all copies or substantial portions of the Software.
//
//  THE SOFTWARE IS PROVIDED "AS IS", WITHOUT WARRANTY OF ANY KIND, EXPRESS OR
//  IMPLIED, INCLUDING BUT NOT LIMITED TO THE WARRANTIES OF MERCHANTABILITY,
//  FITNESS FOR A PARTICULAR PURPOSE AND NONINFRINGEMENT. IN NO EVENT SHALL THE
//  AUTHORS OR COPYRIGHT HOLDERS BE LIABLE FOR ANY CLAIM, DAMAGES OR OTHER
//  LIABILITY, WHETHER IN AN ACTION OF CONTRACT, TORT OR OTHERWISE, ARISING FROM,
//  OUT OF OR IN CONNECTION WITH THE SOFTWARE OR THE USE OR OTHER DEALINGS IN
//  THE SOFTWARE.
package com.microsoft.identity.common.internal.controllers;

import android.content.Intent;
import android.os.Handler;
import android.os.Looper;
import android.text.TextUtils;
import android.util.Pair;

import androidx.annotation.NonNull;
import androidx.annotation.Nullable;

import com.microsoft.identity.common.exception.BaseException;
import com.microsoft.identity.common.exception.ClientException;
import com.microsoft.identity.common.exception.IntuneAppProtectionPolicyRequiredException;
import com.microsoft.identity.common.exception.UserCancelException;
<<<<<<< HEAD
import com.microsoft.identity.common.internal.eststelemetry.EstsTelemetry;
=======
>>>>>>> 1d467efe
import com.microsoft.identity.common.internal.logging.DiagnosticContext;
import com.microsoft.identity.common.internal.logging.Logger;
import com.microsoft.identity.common.internal.providers.oauth2.AuthorizationActivity;
import com.microsoft.identity.common.internal.request.AcquireTokenOperationParameters;
import com.microsoft.identity.common.internal.request.AcquireTokenSilentOperationParameters;
import com.microsoft.identity.common.internal.result.AcquireTokenResult;
import com.microsoft.identity.common.internal.result.ILocalAuthenticationResult;
import com.microsoft.identity.common.internal.telemetry.Telemetry;

import java.util.Collections;
import java.util.HashSet;
import java.util.Set;
import java.util.UUID;
import java.util.concurrent.ExecutorService;
import java.util.concurrent.Executors;


public class CommandDispatcher {

    private static final String TAG = CommandDispatcher.class.getSimpleName();

    private static final ExecutorService sInteractiveExecutor = Executors.newSingleThreadExecutor();
    private static final ExecutorService sSilentExecutor = Executors.newCachedThreadPool();
    private static final Object sLock = new Object();
    private static InteractiveTokenCommand sCommand = null;
    private static final CommandResultCache sCommandResultCache = new CommandResultCache();
    private static final Set sExecutingCommands = Collections.synchronizedSet(new HashSet<BaseCommand>());

    /**
     * submitSilent - Run a command using the silent thread pool
     *
     * @param command
     */
    public static void submitSilent(@NonNull final BaseCommand command) {
        final String methodName = ":submitSilent";
        Logger.verbose(
                TAG + methodName,
                "Beginning execution of silent command."
        );

        if(sExecutingCommands.contains(command)){
            new Handler(Looper.getMainLooper()).post(new Runnable() {
                @Override
                public void run() {
                    command.getCallback().onError(new ClientException(ClientException.DUPLICATE_COMMAND, "The same command was already received and is being processed."));
                }
            });
        }else{
            sExecutingCommands.add(command);
        }

        sSilentExecutor.execute(new Runnable() {
            @Override
            public void run() {
<<<<<<< HEAD
                final String correlationId = initializeDiagnosticContext(command.getParameters().getCorrelationId());
                EstsTelemetry.getInstance().emitApiId(command.getPublicApiId());

=======
                //intialize diagnostic context (correlation id)
                final String correlationId = initializeDiagnosticContext();
>>>>>>> 1d467efe
                CommandResult commandResult = null;
                Handler handler = new Handler(Looper.getMainLooper());

                //Log operation parameters
                if (command.getParameters() instanceof AcquireTokenSilentOperationParameters) {
                    logSilentRequestParams(methodName, (AcquireTokenSilentOperationParameters) command.getParameters());
                    EstsTelemetry.getInstance().emitForceRefresh(command.getParameters().getForceRefresh());
                }

                //Check cache to see if the same command completed in the last 30 seconds
                commandResult = sCommandResultCache.get(command);

                //If nothing in cache, execute the command and cache the result
                if(commandResult == null) {
                    commandResult = executeCommand(command);
                    cacheCommandResult(command, commandResult);
                }else{
                    Logger.info(
                            TAG + methodName,
                            "Silent command result returned from cache."
                    );
                }

<<<<<<< HEAD

                //Return the result via the callback
                returnCommandResult(command, commandResult, handler);

=======
                //Return the result via the callback
                returnCommandResult(command, commandResult, handler);

>>>>>>> 1d467efe
                sExecutingCommands.remove(command);

                Telemetry.getInstance().flush(correlationId);
            }
        });
    }

    static void clearCommandCache(){
        sCommandResultCache.clear();
    }

    /**
<<<<<<< HEAD
     * We need to inspect the AcquireTokenResult type to determine whether the request was successful, cancelled or encountered an exception
     *
=======
>>>>>>> 1d467efe
     * Execute the command provided to the command dispatcher
     * @param command
     * @return
     */
    private static CommandResult executeCommand(BaseCommand command){

        Object result = null;
        BaseException baseException = null;
        CommandResult commandResult;

        try {
            //Try executing request
            result = command.execute();
        } catch (final Exception e) {
            if (e instanceof BaseException) {
                baseException = (BaseException) e;
            } else {
                baseException = ExceptionAdapter.baseExceptionFromException(e);
            }
        }

        if (baseException != null) {
            //Post On Error
            commandResult = new CommandResult(CommandResult.ResultStatus.ERROR, baseException);
        } else {
            if(result != null && result instanceof AcquireTokenResult){
                //Handler handler, final BaseCommand command, BaseException baseException, AcquireTokenResult result
                commandResult = getCommandResultFromTokenResult(baseException, (AcquireTokenResult)result );
            }else{
                //For commands that don't return an AcquireTokenResult
                commandResult = new CommandResult(CommandResult.ResultStatus.COMPLETED, result);
            }
        }

        return commandResult;

    }

    /**
     * Return the result of the command to the caller via the callback associated with the command
     * @param command
     * @param result
     * @param handler
     */
    private static void returnCommandResult(final BaseCommand command, final CommandResult result, Handler handler){
        handler.post(new Runnable() {
            @Override
            public void run() {
                switch(result.getStatus()){
                    case ERROR:
<<<<<<< HEAD
                        EstsTelemetry.getInstance().flush((BaseException)result.getResult());
                        command.getCallback().onError(result.getResult());
                        break;
                    case COMPLETED:
                        EstsTelemetry.getInstance().flush();
                        command.getCallback().onTaskCompleted(result.getResult());
                        break;
                    case CANCEL:
                        EstsTelemetry.getInstance().flush();
=======
                        command.getCallback().onError(result.getResult());
                        break;
                    case COMPLETED:
                        command.getCallback().onTaskCompleted(result.getResult());
                        break;
                    case CANCEL:
>>>>>>> 1d467efe
                        command.getCallback().onCancel();
                    default:

                }
            }
        });
    }

    /**
     * Cache the result of the command (if eligible to do so) in order to protect the service from clients
     * making the requests in a tight loop
     * @param command
     * @param commandResult
     */
    private static void cacheCommandResult(BaseCommand command, CommandResult commandResult){
        if(eligibleToCache(commandResult)){
            sCommandResultCache.put(command, commandResult);
        }
    }

    /**
     * Determine if the command result should be cached
     * @param commandResult
     * @return
     */
    private static boolean eligibleToCache(CommandResult commandResult){
        switch(commandResult.getStatus()){
            case ERROR:
                return eligibleToCacheException((BaseException)commandResult.getResult());
            case COMPLETED:
                return true;
            default:
                return false;
        }
    }

    /**
     * Determine if the exception type is eligible to be cached
     * @param exception
     * @return
     */
    private static boolean eligibleToCacheException(BaseException exception){
        if(exception instanceof IntuneAppProtectionPolicyRequiredException){
            return false;
        }

        return true;
    }

    /**
     * Get Commandresult from acquiretokenresult
     *
     * @param baseException
     * @param result
     */
    private static CommandResult getCommandResultFromTokenResult(BaseException baseException, AcquireTokenResult result){
        //Token Commands
        if(result.getSucceeded()){
            return new CommandResult(CommandResult.ResultStatus.COMPLETED, result.getLocalAuthenticationResult());
        }else{
            //Get MsalException from Authorization and/or Token Error Response
            baseException = ExceptionAdapter.exceptionFromAcquireTokenResult(result);
            if (baseException instanceof UserCancelException) {
                return new CommandResult(CommandResult.ResultStatus.CANCEL, null);
            } else {
                return new CommandResult(CommandResult.ResultStatus.ERROR, baseException);
            }
        }
    }

    public static void beginInteractive(final InteractiveTokenCommand command) {
        final String methodName = ":beginInteractive";
        Logger.info(
                TAG + methodName,
                "Beginning interactive request"
        );
        synchronized (sLock) {
            // Send a broadcast to cancel if any active auth request is present.
            command.getParameters().getAppContext().sendBroadcast(
                    new Intent(AuthorizationActivity.CANCEL_INTERACTIVE_REQUEST_ACTION)
            );

            sInteractiveExecutor.execute(new Runnable() {
                @Override
                public void run() {
                    final String correlationId = initializeDiagnosticContext(
                            command.getParameters().getCorrelationId()
                    );
                    EstsTelemetry.getInstance().emitApiId(command.getPublicApiId());

                    if (command.getParameters() instanceof AcquireTokenOperationParameters) {
                        logInteractiveRequestParameters(methodName, (AcquireTokenOperationParameters) command.getParameters());
                    }

                    AcquireTokenResult result = null;
                    BaseException baseException = null;

                    try {
                        sCommand = command;

                        //Try executing request
                        result = command.execute();
                    } catch (Exception e) {
                        //Capture any resulting exception and map to MsalException type
                        Logger.errorPII(
                                TAG + methodName,
                                "Interactive request failed with Exception",
                                e
                        );
                        if (e instanceof BaseException) {
                            baseException = (BaseException) e;
                        } else {
                            baseException = ExceptionAdapter.baseExceptionFromException(e);
                        }
                    } finally {
                        sCommand = null;
                    }

                    Handler handler = new Handler(Looper.getMainLooper());

                    if (baseException != null) {
                        //Post On Error
                        final BaseException finalException = baseException;
                        handler.post(new Runnable() {
                            @Override
                            public void run() {
                                EstsTelemetry.getInstance().flush(correlationId, finalException);
                                command.getCallback().onError(finalException);
                            }
                        });
                    } else {
                        if (null != result && result.getSucceeded()) {
                            //Post Success
                            final ILocalAuthenticationResult authenticationResult = result.getLocalAuthenticationResult();
                            handler.post(new Runnable() {
                                @Override
                                public void run() {
                                    EstsTelemetry.getInstance().flush(correlationId);
                                    command.getCallback().onTaskCompleted(authenticationResult);
                                }
                            });
                        } else {
                            //Get MsalException from Authorization and/or Token Error Response
                            baseException = ExceptionAdapter.exceptionFromAcquireTokenResult(result);
                            final BaseException finalException = baseException;
                            if (finalException instanceof UserCancelException) {
                                //Post Cancel
                                handler.post(new Runnable() {
                                    @Override
                                    public void run() {
                                        EstsTelemetry.getInstance().flush(correlationId, finalException);
                                        command.getCallback().onCancel();
                                    }
                                });
                            } else {
                                handler.post(new Runnable() {
                                    @Override
                                    public void run() {
                                        EstsTelemetry.getInstance().flush(correlationId, finalException);
                                        command.getCallback().onError(finalException);
                                    }
                                });
                            }
                        }
                    }

                    Telemetry.getInstance().flush(correlationId);
                }
            });
        }
    }

    private static void logInteractiveRequestParameters(final String methodName,
                                                        final AcquireTokenOperationParameters params) {
        Logger.info(
                TAG + methodName,
                "Requested "
                        + params.getScopes().size()
                        + " scopes"
        );

        Logger.infoPII(
                TAG + methodName,
                "----\nRequested scopes:"
        );
        for (final String scope : params.getScopes()) {
            Logger.infoPII(
                    TAG + methodName,
                    "\t" + scope
            );
        }
        Logger.infoPII(
                TAG + methodName,
                "----"
        );
        Logger.infoPII(
                TAG + methodName,
                "ClientId: [" + params.getClientId() + "]"
        );
        Logger.infoPII(
                TAG + methodName,
                "RedirectUri: [" + params.getRedirectUri() + "]"
        );
        Logger.infoPII(
                TAG + methodName,
                "Login hint: [" + params.getLoginHint() + "]"
        );

        if (null != params.getExtraQueryStringParameters()) {
            Logger.infoPII(
                    TAG + methodName,
                    "Extra query params:"
            );
            for (final Pair<String, String> qp : params.getExtraQueryStringParameters()) {
                Logger.infoPII(
                        TAG + methodName,
                        "\t\"" + qp.first + "\":\"" + qp.second + "\""
                );
            }
        }

        if (null != params.getExtraScopesToConsent()) {
            Logger.infoPII(
                    TAG + methodName,
                    "Extra scopes to consent:"
            );
            for (final String extraScope : params.getExtraScopesToConsent()) {
                Logger.infoPII(
                        TAG + methodName,
                        "\t" + extraScope
                );
            }
        }

        Logger.info(
                TAG + methodName,
                "Using authorization agent: " + params.getAuthorizationAgent().toString()
        );

        if (null != params.getAccount()) {
            Logger.infoPII(
                    TAG + methodName,
                    "Using account: " + params.getAccount().getHomeAccountId()
            );
        }
    }

    private static void logSilentRequestParams(final String methodName,
                                               final AcquireTokenSilentOperationParameters parameters) {
        Logger.infoPII(
                TAG + methodName,
                "ClientId: [" + parameters.getClientId() + "]"
        );
        Logger.infoPII(
                TAG + methodName,
                "----\nRequested scopes:"
        );

        for (final String scope : parameters.getScopes()) {
            Logger.infoPII(
                    TAG + methodName,
                    "\t" + scope
            );
        }
        Logger.infoPII(
                TAG + methodName,
                "----"
        );

        if (null != parameters.getAccount()) {
            Logger.infoPII(
                    TAG + methodName,
                    "Using account: " + parameters.getAccount().getHomeAccountId()
            );
        }

        Logger.info(
                TAG + methodName,
                "Force refresh? [" + parameters.getForceRefresh() + "]"
        );
    }

    public static void completeInteractive(int requestCode, int resultCode, final Intent data) {
        final String methodName = ":completeInteractive";
        if (sCommand != null) {
            sCommand.notify(requestCode, resultCode, data);
        } else {
            Logger.warn(TAG + methodName, "sCommand is null, No interactive call in progress to complete.");
        }
    }

    public static String initializeDiagnosticContext(@Nullable final String requestCorrelationId) {
        final String methodName = ":initializeDiagnosticContext";

        final String correlationId = TextUtils.isEmpty(requestCorrelationId) ?
                UUID.randomUUID().toString() :
                requestCorrelationId;

        final com.microsoft.identity.common.internal.logging.RequestContext rc =
                new com.microsoft.identity.common.internal.logging.RequestContext();
        rc.put(DiagnosticContext.CORRELATION_ID, correlationId);
        DiagnosticContext.setRequestContext(rc);
        Logger.verbose(
                TAG + methodName,
                "Initialized new DiagnosticContext"
        );

        return correlationId;
    }

    public static int getCachedResultCount(){
        return sCommandResultCache.getSize();
    }

}<|MERGE_RESOLUTION|>--- conflicted
+++ resolved
@@ -35,10 +35,7 @@
 import com.microsoft.identity.common.exception.ClientException;
 import com.microsoft.identity.common.exception.IntuneAppProtectionPolicyRequiredException;
 import com.microsoft.identity.common.exception.UserCancelException;
-<<<<<<< HEAD
 import com.microsoft.identity.common.internal.eststelemetry.EstsTelemetry;
-=======
->>>>>>> 1d467efe
 import com.microsoft.identity.common.internal.logging.DiagnosticContext;
 import com.microsoft.identity.common.internal.logging.Logger;
 import com.microsoft.identity.common.internal.providers.oauth2.AuthorizationActivity;
@@ -93,14 +90,9 @@
         sSilentExecutor.execute(new Runnable() {
             @Override
             public void run() {
-<<<<<<< HEAD
                 final String correlationId = initializeDiagnosticContext(command.getParameters().getCorrelationId());
                 EstsTelemetry.getInstance().emitApiId(command.getPublicApiId());
 
-=======
-                //intialize diagnostic context (correlation id)
-                final String correlationId = initializeDiagnosticContext();
->>>>>>> 1d467efe
                 CommandResult commandResult = null;
                 Handler handler = new Handler(Looper.getMainLooper());
 
@@ -124,16 +116,9 @@
                     );
                 }
 
-<<<<<<< HEAD
-
                 //Return the result via the callback
                 returnCommandResult(command, commandResult, handler);
 
-=======
-                //Return the result via the callback
-                returnCommandResult(command, commandResult, handler);
-
->>>>>>> 1d467efe
                 sExecutingCommands.remove(command);
 
                 Telemetry.getInstance().flush(correlationId);
@@ -146,11 +131,8 @@
     }
 
     /**
-<<<<<<< HEAD
      * We need to inspect the AcquireTokenResult type to determine whether the request was successful, cancelled or encountered an exception
      *
-=======
->>>>>>> 1d467efe
      * Execute the command provided to the command dispatcher
      * @param command
      * @return
@@ -201,7 +183,6 @@
             public void run() {
                 switch(result.getStatus()){
                     case ERROR:
-<<<<<<< HEAD
                         EstsTelemetry.getInstance().flush((BaseException)result.getResult());
                         command.getCallback().onError(result.getResult());
                         break;
@@ -211,14 +192,6 @@
                         break;
                     case CANCEL:
                         EstsTelemetry.getInstance().flush();
-=======
-                        command.getCallback().onError(result.getResult());
-                        break;
-                    case COMPLETED:
-                        command.getCallback().onTaskCompleted(result.getResult());
-                        break;
-                    case CANCEL:
->>>>>>> 1d467efe
                         command.getCallback().onCancel();
                     default:
 
