--- conflicted
+++ resolved
@@ -305,85 +305,6 @@
         }
     }
 
-<<<<<<< HEAD
-    public static void submitAndForget(@NonNull final BaseCommand command){
-        submitAndForgetReturningFuture(command);
-    }
-
-    @VisibleForTesting(otherwise = VisibleForTesting.PRIVATE)
-    public static FinalizableResultFuture<CommandResult> submitAndForgetReturningFuture(@SuppressWarnings(WarningType.rawtype_warning) @NonNull final BaseCommand command){
-        final String methodName = ":submit";
-
-        final CommandParameters commandParameters = command.getParameters();
-        final String correlationId = initializeDiagnosticContext(commandParameters.getCorrelationId(),
-                commandParameters.getSdkType() == null ? SdkType.UNKNOWN.getProductName() :
-                        commandParameters.getSdkType().getProductName(), commandParameters.getSdkVersion());
-
-        // set correlation id on parameters as it may not already be set
-        commandParameters.setCorrelationId(correlationId);
-
-        logParameters(TAG + methodName, correlationId, commandParameters, command.getPublicApiId());
-        Logger.info(
-                TAG,
-                "RefreshOnCommand with CorrelationId: "
-                        + correlationId
-        );
-        final Handler handler = new Handler(Looper.getMainLooper());
-
-        synchronized (mapAccessLock) {
-            final FinalizableResultFuture<CommandResult> finalFuture = new FinalizableResultFuture<>();
-            finalFuture.whenComplete(getCommandResultConsumer(command, handler));
-            sSilentExecutor.execute(new Runnable() {
-                @Override
-                public void run() {
-
-                    try {
-                        //initializing again since the request is transferred to a different thread pool
-                        initializeDiagnosticContext(correlationId, commandParameters.getSdkType() == null ?
-                                        SdkType.UNKNOWN.getProductName() : commandParameters.getSdkType().getProductName(),
-                                commandParameters.getSdkVersion());
-
-                        initTelemetryForCommand(command);
-
-                        EstsTelemetry.getInstance().emitApiId(command.getPublicApiId());
-
-                        CommandResult commandResult = executeCommand(command);
-                        Logger.info(TAG + methodName, "Completed as owner for correlation id : **"
-                                + correlationId + statusMsg(commandResult.getStatus().getLogStatus())
-                                + " is cacheable : " + command.isEligibleForCaching());
-                        // set correlation id on Local Authentication Result
-                        setCorrelationIdOnResult(commandResult, correlationId);
-                        Telemetry.getInstance().flush(correlationId);
-                        EstsTelemetry.getInstance().flush(command, commandResult);
-                        finalFuture.setResult(commandResult);
-                    } catch (final Throwable t) {
-                        Logger.info(TAG + methodName, "Request encountered an exception with correlation id : **" + correlationId);
-                        finalFuture.setException(new ExecutionException(t));
-                    } finally {
-                        DiagnosticContext.clear();
-                    }
-
-                }
-            });
-            return finalFuture;
-        }
-    }
-
-    private static void initTelemetryForCommand(@NonNull BaseCommand command) {
-        // TODO: This will eventually be moved up the chain to the Android Wrapper.
-        //       For now, we can keep it here.
-        EstsTelemetry.getInstance().setUp(
-                createLastRequestTelemetryCacheOnAndroid(command.getParameters().getAndroidApplicationContext()));
-
-        EstsTelemetry.getInstance().initTelemetryForCommand(command);
-    }
-
-    private static String statusMsg(String status){
-        return ", with the status : " + status;
-    }
-
-=======
->>>>>>> aabd4a1d
     private static void logParameters(@NonNull String tag, @NonNull String correlationId,
                                       @NonNull Object parameters, @Nullable String publicApiId) {
         final String TAG = tag + ":" + parameters.getClass().getSimpleName();
