// Copyright (c) Microsoft Corporation.
// All rights reserved.
//
// This code is licensed under the MIT License.
//
// Permission is hereby granted, free of charge, to any person obtaining a copy
// of this software and associated documentation files(the "Software"), to deal
// in the Software without restriction, including without limitation the rights
// to use, copy, modify, merge, publish, distribute, sublicense, and / or sell
// copies of the Software, and to permit persons to whom the Software is
// furnished to do so, subject to the following conditions :
//
// The above copyright notice and this permission notice shall be included in
// all copies or substantial portions of the Software.
//
// THE SOFTWARE IS PROVIDED "AS IS", WITHOUT WARRANTY OF ANY KIND, EXPRESS OR
// IMPLIED, INCLUDING BUT NOT LIMITED TO THE WARRANTIES OF MERCHANTABILITY,
// FITNESS FOR A PARTICULAR PURPOSE AND NONINFRINGEMENT. IN NO EVENT SHALL THE
// AUTHORS OR COPYRIGHT HOLDERS BE LIABLE FOR ANY CLAIM, DAMAGES OR OTHER
// LIABILITY, WHETHER IN AN ACTION OF CONTRACT, TORT OR OTHERWISE, ARISING FROM,
// OUT OF OR IN CONNECTION WITH THE SOFTWARE OR THE USE OR OTHER DEALINGS IN
// THE SOFTWARE.
package com.microsoft.identity.common.internal.providers.oauth2;

import android.net.Uri;
import android.text.TextUtils;

import androidx.annotation.NonNull;

import com.google.gson.Gson;
import com.google.gson.reflect.TypeToken;
import com.microsoft.identity.common.BaseAccount;
import com.microsoft.identity.common.adal.internal.AuthenticationConstants;
import com.microsoft.identity.common.exception.ClientException;
import com.microsoft.identity.common.internal.authscheme.AbstractAuthenticationScheme;
import com.microsoft.identity.common.internal.cache.ICacheRecord;
import com.microsoft.identity.common.internal.dto.IAccountRecord;
import com.microsoft.identity.common.internal.eststelemetry.EstsTelemetry;
import com.microsoft.identity.common.internal.logging.DiagnosticContext;
import com.microsoft.identity.common.internal.logging.Logger;
import com.microsoft.identity.common.internal.net.HttpRequest;
import com.microsoft.identity.common.internal.net.HttpResponse;
import com.microsoft.identity.common.internal.net.ObjectMapper;
import com.microsoft.identity.common.internal.platform.Device;
import com.microsoft.identity.common.internal.providers.microsoft.MicrosoftTokenRequest;
import com.microsoft.identity.common.internal.providers.microsoft.azureactivedirectory.AzureActiveDirectorySlice;
import com.microsoft.identity.common.internal.providers.microsoft.microsoftsts.MicrosoftStsAuthorizationErrorResponse;
import com.microsoft.identity.common.internal.providers.microsoft.microsoftsts.MicrosoftStsAuthorizationRequest;
import com.microsoft.identity.common.internal.providers.microsoft.microsoftsts.MicrosoftStsAuthorizationResponse;
import com.microsoft.identity.common.internal.providers.microsoft.microsoftsts.MicrosoftStsAuthorizationResult;
import com.microsoft.identity.common.internal.providers.microsoft.microsoftsts.MicrosoftStsOAuth2Configuration;
import com.microsoft.identity.common.internal.util.ClockSkewManager;
import com.microsoft.identity.common.internal.util.IClockSkewManager;

import java.io.IOException;
import java.io.UnsupportedEncodingException;
import java.net.URL;
<<<<<<< HEAD
import java.util.HashMap;
=======
>>>>>>> 578ca27e
import java.util.Locale;
import java.util.Map;
import java.util.TreeMap;
import java.util.concurrent.Future;

import javax.net.ssl.HttpsURLConnection;

import static com.microsoft.identity.common.adal.internal.AuthenticationConstants.AAD.CLIENT_REQUEST_ID;

/**
 * Serves as the abstract base class for an oAuth2 client implementation; The base class should be extended
 * by Identity Provider specific implementations; For example: Azure Active Directory, ADFS, Microsoft STS, Etc...
 */
public abstract class OAuth2Strategy
        <GenericAccessToken extends AccessToken,
                GenericAccount extends BaseAccount,
                GenericAuthorizationRequest extends AuthorizationRequest,
                GenericAuthorizationRequestBuilder extends AuthorizationRequest.Builder,
                GenericAuthorizationStrategy extends AuthorizationStrategy,
                GenericOAuth2Configuration extends OAuth2Configuration,
                GenericOAuth2StrategyParameters extends OAuth2StrategyParameters,
                GenericAuthorizationResponse extends AuthorizationResponse,
                GenericRefreshToken extends RefreshToken,
                GenericTokenRequest extends TokenRequest,
                GenericTokenResponse extends TokenResponse,
                GenericTokenResult extends TokenResult,
                GenericAuthorizationResult extends AuthorizationResult> {

    private static final String TAG = OAuth2Strategy.class.getSimpleName();

    protected static final String TOKEN_REQUEST_CONTENT_TYPE = "application/x-www-form-urlencoded";
    protected static final String DEVICE_CODE_CONTENT_TYPE = TOKEN_REQUEST_CONTENT_TYPE;

    protected final GenericOAuth2Configuration mConfig;
    protected final GenericOAuth2StrategyParameters mStrategyParameters;
    protected final IClockSkewManager mClockSkewManager;
    protected String mTokenEndpoint;
    protected String mAuthorizationEndpoint;
    private Uri mIssuer;

    /**
     * Constructor of OAuth2Strategy.
     *
     * @param config generic OAuth2 configuration
     */
    public OAuth2Strategy(GenericOAuth2Configuration config,
                          GenericOAuth2StrategyParameters strategyParameters) {
        mConfig = config;
        mStrategyParameters = strategyParameters;

        if (null != mStrategyParameters.getContext()) {
            mClockSkewManager = new ClockSkewManager(mStrategyParameters.getContext());
        } else {
            Logger.info(TAG, "No valid context to persist clock skew with!");
            mClockSkewManager = null;
        }
    }

    /**
     * Template method for executing an OAuth2 authorization request.
     *
     * @param request               generic authorization request.
     * @param authorizationStrategy generic authorization strategy.
     * @return GenericAuthorizationResponse
     */
    public Future<AuthorizationResult> requestAuthorization(
            final GenericAuthorizationRequest request,
            final GenericAuthorizationStrategy authorizationStrategy) {
        validateAuthorizationRequest(request);
        Future<AuthorizationResult> future = null;
        try {
            future = authorizationStrategy.requestAuthorization(request, this);
        } catch (final UnsupportedEncodingException | ClientException exc) {
            //TODO
        }

        return future;
    }

    public abstract AuthorizationResultFactory getAuthorizationResultFactory();

    /**
     * @param request generic token request.
     * @return GenericTokenResult
     * @throws IOException thrown when failed or interrupted I/O operations occur.
     */
    public GenericTokenResult requestToken(final GenericTokenRequest request) throws IOException, ClientException {
        final String methodName = ":requestToken";

        Logger.verbose(
                TAG + methodName,
                "Requesting token..."
        );

        validateTokenRequest(request);

        final HttpResponse response = performTokenRequest(request);
        final GenericTokenResult result = getTokenResultFromHttpResponse(response);

        if (result.getSuccess()) {
            validateTokenResponse(
                    request,
                    (GenericTokenResponse) result.getSuccessResponse()
            );
        }
        return result;
    }

    protected HttpResponse performTokenRequest(final GenericTokenRequest request) throws IOException, ClientException {
        final String methodName = ":performTokenRequest";

        Logger.verbose(
                TAG + methodName,
                "Performing token request..."
        );

        final String requestBody = ObjectMapper.serializeObjectToFormUrlEncoded(request);
        final Map<String, String> headers = new TreeMap<>();
        headers.put(CLIENT_REQUEST_ID, DiagnosticContext.getRequestContext().get(DiagnosticContext.CORRELATION_ID));

        if (request instanceof MicrosoftTokenRequest &&
                !TextUtils.isEmpty(((MicrosoftTokenRequest) request).getBrokerVersion())) {
            headers.put(
                    Device.PlatformIdParameters.BROKER_VERSION,
                    ((MicrosoftTokenRequest) request).getBrokerVersion()
            );
        }
        headers.putAll(Device.getPlatformIdParameters());
        headers.putAll(EstsTelemetry.getInstance().getTelemetryHeaders());

        if (request instanceof MicrosoftTokenRequest) {
            headers.put(
                    AuthenticationConstants.AAD.APP_PACKAGE_NAME,
                    ((MicrosoftTokenRequest) request).getClientAppName()
            );
            headers.put(
                    AuthenticationConstants.AAD.APP_VERSION,
                    ((MicrosoftTokenRequest) request).getClientAppVersion()
            );
        }

        final HttpResponse response = HttpRequest.sendPost(
                new URL(mTokenEndpoint),
                headers,
                requestBody.getBytes(ObjectMapper.ENCODING_SCHEME),
                TOKEN_REQUEST_CONTENT_TYPE
        );

        // Record the clock skew between *this device* and EVO...
        if (null != response.getDate()) {
            recordClockSkew(response.getDate().getTime());
        }

        return response;
    }

    private void recordClockSkew(final long referenceTimeMillis) {
        if (null != mClockSkewManager) {
            mClockSkewManager.onTimestampReceived(referenceTimeMillis);
        }
    }

    protected final void setTokenEndpoint(final String tokenEndpoint) {
        mTokenEndpoint = tokenEndpoint;

        if (mConfig != null && mConfig instanceof MicrosoftStsOAuth2Configuration) {

            final MicrosoftStsOAuth2Configuration oauth2Config =
                    (MicrosoftStsOAuth2Configuration) mConfig;

            final AzureActiveDirectorySlice slice = oauth2Config.getSlice();

            if (slice != null) {
                final Uri.Builder uriBuilder = Uri.parse(mTokenEndpoint).buildUpon();

                if (!TextUtils.isEmpty(slice.getSlice())) {
                    uriBuilder.appendQueryParameter(AzureActiveDirectorySlice.SLICE_PARAMETER, slice.getSlice());
                }

                if (!TextUtils.isEmpty(slice.getDC())) {
                    uriBuilder.appendQueryParameter(AzureActiveDirectorySlice.DC_PARAMETER, slice.getDC());
                }

                mTokenEndpoint = uriBuilder.build().toString();
            }
        }
    }

    public String getAuthorityFromTokenEndpoint() {
        return mTokenEndpoint.toLowerCase(Locale.ROOT).replace("oauth2/v2.0/token", "");
    }

    protected final void setAuthorizationEndpoint(final String authorizationEndpoint) {
        mAuthorizationEndpoint = authorizationEndpoint;
    }

    public AuthorizationResult getDeviceCode(@NonNull final MicrosoftStsAuthorizationRequest authorizationRequest) throws IOException {
        final String methodName = ":getDeviceCode";

        // Set up headers and request body
        final String requestBody = ObjectMapper.serializeObjectToFormUrlEncoded(authorizationRequest);
        final Map<String, String> headers = new TreeMap<>();
        headers.put(CLIENT_REQUEST_ID, DiagnosticContext.getRequestContext().get(DiagnosticContext.CORRELATION_ID));
        headers.putAll(EstsTelemetry.getInstance().getTelemetryHeaders());

        // Send request
        final HttpResponse response = HttpRequest.sendPost(
                ((MicrosoftStsOAuth2Configuration) mConfig).getDeviceCodeEndpoint(),
                headers,
                requestBody.getBytes(ObjectMapper.ENCODING_SCHEME),
                DEVICE_CODE_CONTENT_TYPE
        );

        // Create the authorization result

        // Check if the request was successful
        // Any code below 300 (HTTP_MULT_CHOICE) is considered a success
        if (response.getStatusCode() < HttpsURLConnection.HTTP_MULT_CHOICE){
            // Get and parse response body
            final HashMap<String, String> parsedResponseBody = new Gson().fromJson(response.getBody(), new TypeToken<HashMap<String, String>>() {}.getType());

            // Create response and result objects
            // "code" can be left null since it's DCF
            final MicrosoftStsAuthorizationResponse authorizationResponse =
                    new MicrosoftStsAuthorizationResponse(null, authorizationRequest.getState(), parsedResponseBody);

            // MicrosoftSTAuthorizationResultFactory not used since no Intent is being created
            final AuthorizationResult authorizationResult = new MicrosoftStsAuthorizationResult(AuthorizationStatus.SUCCESS, authorizationResponse);

            Logger.verbose(
                    TAG + methodName,
                    "Device Code Flow authorization successful..."
            );

            return authorizationResult;
        }

        // Request failed
        else {
            // Get and parse response body
            final HashMap<String, Object> parsedResponseBody = new Gson().fromJson(response.getBody(), new TypeToken<HashMap<String, Object>>() {
            }.getType());

            // Create response and result objects
            final MicrosoftStsAuthorizationErrorResponse authorizationErrorResponse =
                    new MicrosoftStsAuthorizationErrorResponse(
                            (String) parsedResponseBody.get(AuthorizationResultFactory.ERROR),
                            (String) parsedResponseBody.get(AuthorizationResultFactory.ERROR_DESCRIPTION));

            // MicrosoftSTAuthorizationResultFactory not used since no Intent is being created
            final AuthorizationResult authorizationResult = new MicrosoftStsAuthorizationResult(AuthorizationStatus.FAIL, authorizationErrorResponse);

            Logger.verbose(
                    TAG + methodName,
                    "Device Code Flow authorization failure..."
            );

            return authorizationResult;
        }
    }

    protected GenericOAuth2Configuration getOAuth2Configuration() {
        return mConfig;
    }

    protected Uri getIssuer() {
        return mIssuer;
    }

    protected final void setIssuer(final Uri issuer) {
        mIssuer = issuer;
    }

    /**
     * An abstract method for returning the issuer identifier to be used when caching a token response.
     *
     * @param request generic token request.
     * @return String of issuer cache identifier.
     */
    public abstract String getIssuerCacheIdentifier(GenericAuthorizationRequest request);

    /**
     * @param response generic token response.
     * @return generic access token.
     */
    public abstract GenericAccessToken getAccessTokenFromResponse(GenericTokenResponse response);

    /**
     * @param response generic token response.
     * @return generic refresh token.
     */
    public abstract GenericRefreshToken getRefreshTokenFromResponse(GenericTokenResponse response);

    /**
     * An abstract method for returning the user associated with a request.
     * This could be based on the contents of the ID Token or it could be returned based on making a call
     * to the user_info or profile endpoint associated with a userr: For example: graph.microsoft.com/me
     * This allows IDPs that do not support OIDC to still be able to return a user to us
     * This method should take the TokenResponse as a parameter
     *
     * @param response Generic token response.
     * @return GenericAccount
     */
    public abstract GenericAccount createAccount(GenericTokenResponse response);

    /**
     * Abstract method for creating the authorization request.
     *
     * @return AuthorizationRequest.
     */
    public abstract GenericAuthorizationRequestBuilder createAuthorizationRequestBuilder();

    /**
     * Abstract method for creating the authorization request.
     *
     * @param account The IAccount available to this strategy.
     * @return AuthorizationRequest.
     */
    public abstract GenericAuthorizationRequestBuilder createAuthorizationRequestBuilder(IAccountRecord account);

    /**
     * Abstract method for creating the token request.  In the case of AAD this is the method
     *
     * @return TokenRequest.
     */
    public abstract GenericTokenRequest createTokenRequest(GenericAuthorizationRequest request,
                                                           GenericAuthorizationResponse response,
                                                           AbstractAuthenticationScheme authScheme)
            throws ClientException;

    /**
     * Abstract method for creating the refresh token request.
     *
     * @return TokenRequest.
     */
    public abstract GenericTokenRequest createRefreshTokenRequest(AbstractAuthenticationScheme authScheme) throws ClientException;

    /**
     * Abstract method for validating the authorization request.  In the case of AAD this is the method
     * from which the details of the authorization request including authority validation would occur (preferred network and preferred cache)
     *
     * @param request generic authorization request.
     */
    protected abstract void validateAuthorizationRequest(GenericAuthorizationRequest request);

    /**
     * Abstract method for validating the token request.  Generally speaking I expect this just to be validating
     * that all of the information was provided in the Token Request in order to successfully complete it.
     *
     * @param request Generic token request.
     */
    protected abstract void validateTokenRequest(GenericTokenRequest request);

    /**
     * Abstract method for translating the HttpResponse to a TokenResponse.
     *
     * @param response Http response.
     */
    protected abstract GenericTokenResult getTokenResultFromHttpResponse(HttpResponse response) throws ClientException;

    // TODO
//    protected abstract void validateAuthorizationResponse(GenericAuthorizationResponse response);

    protected abstract void validateTokenResponse(GenericTokenRequest request, GenericTokenResponse response) throws ClientException;

    /**
     * Validate the result yielded from the cache prior to returning it to the caller.
     *
     * @param cacheRecord The {@link ICacheRecord} to validate.
     * @return True if the CacheRecord checks out. False otherwise.
     */
    public boolean validateCachedResult(@NonNull final AbstractAuthenticationScheme authScheme,
                                        @NonNull final ICacheRecord cacheRecord) {
        // TODO Perform validations on the CacheRecord prior to returning result...

        // TODO Ideally, we would check the expiry, completeness of record, etc here...
        // TODO This requires refactoring the controllers to relocate logic to here.
        // TODO Broker looks to need a bit extra refactoring as its less integrated with the strategy model
        return true;
    }
}<|MERGE_RESOLUTION|>--- conflicted
+++ resolved
@@ -55,10 +55,7 @@
 import java.io.IOException;
 import java.io.UnsupportedEncodingException;
 import java.net.URL;
-<<<<<<< HEAD
 import java.util.HashMap;
-=======
->>>>>>> 578ca27e
 import java.util.Locale;
 import java.util.Map;
 import java.util.TreeMap;
@@ -276,9 +273,10 @@
 
         // Check if the request was successful
         // Any code below 300 (HTTP_MULT_CHOICE) is considered a success
-        if (response.getStatusCode() < HttpsURLConnection.HTTP_MULT_CHOICE){
+        if (response.getStatusCode() < HttpsURLConnection.HTTP_MULT_CHOICE) {
             // Get and parse response body
-            final HashMap<String, String> parsedResponseBody = new Gson().fromJson(response.getBody(), new TypeToken<HashMap<String, String>>() {}.getType());
+            final HashMap<String, String> parsedResponseBody = new Gson().fromJson(response.getBody(), new TypeToken<HashMap<String, String>>() {
+            }.getType());
 
             // Create response and result objects
             // "code" can be left null since it's DCF
