--- conflicted
+++ resolved
@@ -194,14 +194,11 @@
     }
 
     @Override
-<<<<<<< HEAD
-=======
     public KeyAccessor generateDerivedKey(final byte[] label, final byte[] ctx, final CryptoSuite suite) throws ClientException {
         throw new UnsupportedOperationException("This operation is not supported by inaccessible keys");
     }
 
     @Override
->>>>>>> f8f9b3e9
     public IKeyManager<KeyStore.SecretKeyEntry> getManager() {
         return mKeyManager;
     }
