--- conflicted
+++ resolved
@@ -39,29 +39,20 @@
  */
 public class LocalAuthenticationResult implements ILocalAuthenticationResult {
 
-<<<<<<< HEAD
-    private final String mRawIdToken;
-    private final AccessTokenRecord mAccessTokenRecord;
-    private final IAccountRecord mAccountRecord;
-    private final String mRefreshToken;
-    private String mSpeRing;
-    private String mRefreshTokenAge;
-
-=======
-
     private String mRawIdToken = null;
     private AccessTokenRecord mAccessTokenRecord;
     private IAccountRecord mAccountRecord;
     private String mRefreshToken = null;
->>>>>>> 7f09df6a
+    private String mSpeRing;
+    private String mRefreshTokenAge;
 
     public LocalAuthenticationResult(@NonNull final ICacheRecord cacheRecord) {
         mAccessTokenRecord = cacheRecord.getAccessToken();
         mAccountRecord = cacheRecord.getAccount();
-        if(cacheRecord.getIdToken() != null) {
+        if (cacheRecord.getIdToken() != null) {
             mRawIdToken = cacheRecord.getIdToken().getSecret();
         }
-        if(cacheRecord.getRefreshToken() != null) {
+        if (cacheRecord.getRefreshToken() != null) {
             mRefreshToken = cacheRecord.getRefreshToken().getSecret();
         }
     }
