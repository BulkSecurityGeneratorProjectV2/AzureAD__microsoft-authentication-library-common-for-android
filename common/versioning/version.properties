--- conflicted
+++ resolved
@@ -1,7 +1,3 @@
 #Thu Aug 02 12:03:16 PDT 2018
-<<<<<<< HEAD
-versionName=0.0.13-RC2
-=======
 versionName=0.0.14
->>>>>>> 95deb5e3
 versionCode=1