--- conflicted
+++ resolved
@@ -1,9 +1,4 @@
-<<<<<<< HEAD
 #Tue Apr 06 22:55:08 UTC 2021
 versionName=3.4.2
-=======
-#Mon May 03 16:50:50 UTC 2021
-versionName=3.4.0
->>>>>>> 2339643d
 versionCode=1
 latestPatchVersion=206