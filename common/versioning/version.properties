--- conflicted
+++ resolved
@@ -1,9 +1,4 @@
-<<<<<<< HEAD
 #Mon May 03 17:25:15 UTC 2021
 versionName=test-common4j-consumption-1
-=======
-#Mon May 10 20:52:38 UTC 2021
-versionName=3.4.2
->>>>>>> 5cbc72ee
 versionCode=1
 latestPatchVersion=217