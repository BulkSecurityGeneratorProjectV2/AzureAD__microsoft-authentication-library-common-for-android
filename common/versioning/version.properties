--- conflicted
+++ resolved
@@ -1,9 +1,4 @@
-<<<<<<< HEAD
 #Fri Feb 19 20:58:44 UTC 2021
 versionName=3.2.0
-=======
-#Fri Mar 19 19:42:21 UTC 2021
-versionName=3.1.2
->>>>>>> 6d0fe972
 versionCode=1
 latestPatchVersion=162