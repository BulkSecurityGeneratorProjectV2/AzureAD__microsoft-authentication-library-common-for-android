<<<<<<< HEAD
#Fri Feb 05 01:53:12 UTC 2021
versionName=3.1.0
=======
#Mon Feb 08 17:37:04 UTC 2021
versionName=3.0.9
>>>>>>> 929a119b
versionCode=1
latestPatchVersion=121<|MERGE_RESOLUTION|>--- conflicted
+++ resolved
@@ -1,9 +1,4 @@
-<<<<<<< HEAD
 #Fri Feb 05 01:53:12 UTC 2021
 versionName=3.1.0
-=======
-#Mon Feb 08 17:37:04 UTC 2021
-versionName=3.0.9
->>>>>>> 929a119b
 versionCode=1
 latestPatchVersion=121