<<<<<<< HEAD
#Wed May 12 20:08:39 UTC 2021
versionName=3.4.3
=======
#Tue Apr 06 22:55:08 UTC 2021
versionName=3.4.5
>>>>>>> 1fd02783
versionCode=1
latestPatchVersion=224<|MERGE_RESOLUTION|>--- conflicted
+++ resolved
@@ -1,9 +1,4 @@
-<<<<<<< HEAD
-#Wed May 12 20:08:39 UTC 2021
-versionName=3.4.3
-=======
 #Tue Apr 06 22:55:08 UTC 2021
 versionName=3.4.5
->>>>>>> 1fd02783
 versionCode=1
 latestPatchVersion=224