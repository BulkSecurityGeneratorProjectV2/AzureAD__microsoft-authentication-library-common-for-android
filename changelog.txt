--- conflicted
+++ resolved
@@ -1,5 +1,6 @@
 V.Next
 ----------
+- [PATCH] Moved clearClientCertPreferences to onPageLoaded. (#1855)
 - [MINOR] Add new exception type for broker protocol not supported exception during msal-broker handshake (#1859)
 - [MINOR] Add opt-in flag to skip expensive SecretKey invalidation steps (#1837)
 - [MINOR] Storage performance improvements (#1852)
@@ -13,10 +14,6 @@
 - [MAJOR] Use Java 11 to accomodate android sdk 31 tooling. (#1832)
 - [PATCH] Swallow unbound service exceptions on disconnect. (#1824)
 - [MINOR] Refactored out ClientCertAuthChallengeHandler. (#1833)
-<<<<<<< HEAD
-- [PATCH] Moved clearClientCertPreferences to onPageLoaded. (#1855)
-=======
->>>>>>> 65177077
 
 Version 7.0.1
 ----------
