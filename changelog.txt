V.Next
----------
<<<<<<< HEAD

Version 7.0.1
----------
- [Minor] Bumped Common to 7.0.1 to fix publishing bug.

Version 7.0.0
----------
=======
- [PATCH] More fields exposed for GSON based logging for Broker Token Parameters (#1849)
- [MINOR] Logging performance speedup, removal of IDetailedLoggerCallback/logDiscarded (#1836)
- [MINOR] Expose sign() method in PKeyAuth as opposed to the key itself (#1846)
- [MINOR] Wire ICryptoFactory to Signer/Decryptor/SP800108KeyGen (#1845)
- [MINOR] Add ICryptoFactory to common4j (#1844)
- [MAJOR] Update target Android targetSdk to API 31/ Android 12
- [MINOR] Use Java 11 in Spotbugs Check
- [MAJOR] Use Java 11 to accomodate android sdk 31 tooling. (#1832)
- [PATCH] Swallow unbound service exceptions on disconnect. (#1824)
>>>>>>> 24f4bf46
- [MINOR] Bumped MSAL Broker Protocol Version to 10.0. (#1829)
- [MINOR] Add implementation for clearAll method to BrokerOAuth2TokenCache to clear all the credentials and metadata (#1823)
- [MAJOR] Adding smartcard certificate based authentication (CBA) feature.  (#1814)
- [PATCH] Fix an issue where incorrect authority url is returned after cloud discovery is set. (#1820)
- [PATCH] Add telemetry event for content provider call for getting enrollment id (#1801)
- [MINOR] Move some storage classes from broker to common4j (#1809)
- [MINOR] Add a Multi Type separated store (#1810)
- [MINOR] ESTS Telemetry changes to capture data around FLW and Multiple WPJ (#1799)
- [MINOR] Add an interface to Broker Token Command Parameters (#1826)

Version 6.0.1
----------
- [PATCH] Fix for failing foci scenarios in Broker (#1800)
- [MINOR] Bumped MSAL Broker Protocol version to 9.0, acquireToken/acquireTokenSilent endpoint requires minimum_required_broker_protocol_version of 9.0+ to Send x-ms-PKeyAuth Header to the token endpoint. (#1790)
- [PATCH] Throw UiRequiredException when no token is found (#1795)
- [MINOR] Remove SSLContext From HttpClient signature (#1789)

Version 6.0.0
----------
- [PATCH] Fix msal failing tests due to telemetry context (#1788)
- [MAJOR] Bumped MSAL Broker Protocol version to 8.0, GET_ACCOUNTS endpoint requires minimum_required_broker_protocol_version of 8.0+ to return an account constructed from PRT id token to FOCI apps. (#1771)
- [MAJOR] [Msal] Remove launching logout endpoint in default browser for shared device mode signout flow (#1783)
- [MINOR] Add telemetry relay client (#1757)
- [MINOR] Add telemetry error events (#1768)
- [MAJOR] Adding YubiKit SDK, which requires Java Version 8 and will thus bump up Java version overall to 8; added keyboard flag to android:configChanges for all activities that could interact with a YubiKey. (#1729)
- [MINOR] Support WordApp local apk install in UI automation flows (#1732)
- [PATCH] Fix SDK Cancel when using authorization in current task (#1743)
- [MINOR] Added support for broadcasting to applications installed on the device. (#1744)
- [PATCH] Added Base64 encode for the AuthorizationRequest state parameter (#1750)
- [PATCH] Fix missing authority_url when creating the authority audience (#1753)
- [PATCH] Add filter for broker telemetry event fields. (#1793)

Version 5.0.1
----------
- [PATCH] [Adal] Ignore failure in updating unified/msal cache if ignoreKeyLoaderNotFoundError flag is set (#1781)
- [PATCH] Fix APPLICATION_CANCELLED by handling back button press (#1725)

Version 5.0.0
----------
- [MAJOR] Move IKeyStoreKeyManager and IDevicePopManager to common4j (#1683)
- [MINOR] Added support for broadcasting to applications installed on the device.

Version 4.2.0
----------
- [PATCH] Add exception handling in Content Provider strategy, for broker communication (#1722)
- [MINOR] Support TenantID value from eSTS in PKeyAuth flows (#1712)
- [MINOR] Implement cert loader for both multiple and legacy WPJ data store in PKeyAuth (#1711)

Version 4.1.0
----------
- [PATCH] Add null check to avoid NPE when checking for AccountTypesWithManagementDisabled (#1713)
- [MINOR] Add prompt=create support. (#1707)
- [PATCH] Clears client cert preferences so that multiple CBA login attempts can be completed in same session (#1688)
- [PATCH] Fixing potential deadlock state in executor service for interactive requests (#1696)
- [PATCH] Ensure consistent logging tags (#1701)
- [PATCH] Update gson version to 2.8.9 (#1694)
- [PATCH] Fix silent flow pkeyauth, add build param to disable silent flow timeout during debugging (#1687)
- [MINOR] Hook telemetry to LocalAuthenticationResult and BaseException (#1636)
- [PATCH] Fix accidental code change that disabled PoP for auth code grant flow (#1661)
- [MINOR] Add flighting parameters to commmandParameters (#1562)
- [MINOR] Add ropc command and ropc flow to BaseController (#1539)
- [PATCH] Move to commitNow() instead of commit() when removing authorization fragment from provided fragment manager.  Add exception handling/logging.  (#1695851)

Version 4.0.5
----------
- [PATCH] Ensure a device pop manager is provided when PoPAuthenticationScheme is requested of the broker (#1706)
- [MAJOR] Move IKeyStoreKeyManager and IDevicePopManager to common4j (#1683)

Version 4.0.4
----------
- [PATCH] Adding orientation flag to BrokerActivity android:configChanges to prevent it from getting restarted on orientation change (#1705)
- [PATCH] Correct setAttestationChallenge to provide null rather than empty byte array (#1700)

Version 4.0.3
----------
- [PATCH] Use default provider in Android for creating SSLContext's KeyManagerFactory (#1697, #1698)

Version 4.0.2
----------
- [PATCH] Port #1662 into the new common4j class - since StorageHelper is no longer used (#1689, #1690) 

Version 4.0.1
----------
- [MINOR] Update exception name to match older (pre-refactoring) value to avoid breaking older msal clients (#1668)
- [PATCH] Synchronize updating refresh token in cache (saving new and removing old) to avoid race condition (#1659)
- [PATCH] Remove unsafe key thumbprint generator (#1654)
- [PATCH] Move getUidFromHomeAccountId to common4j (from broker4j) + rename a constant (#1643)
- [PATCH] Make LocalBroadcaster.broadcast method to be asynchronous (#1639)
- [MAJOR] Rename LobalBroadcasterAliases to LocalBroadcasterAliases (#1584)
- [PATCH] Make it clear if adding a query param should overwrite or leave as is (#1581)
- [PATCH] Handle the scenario where broker activity is killed wrongly. (#1568)
- [MINOR] Add GetOsForMats to IDeviceMetadata (#1552)
- [MINOR] Enabling refresh_in feature (#1310)
- [PATCH] Msal removeAccount shouldn't invoke broker's removeAccount (#1336)
- [MAJOR] Move Utility classes (#1526)
- [MINOR] Telemetry for OneAUth (#1514, #1525)
- [MAJOR] Migrate CommandDispatcher to common4j (#1519)
- [MAJOR] Migrate BaseController to common4j (#1515)
- [MAJOR] Migrate *TokenCache classes to common4j
- [MAJOR] Migrate ISharedPreferencesFileManager to common4j (#1465)
- [MAJOR] Migrate Strategies and Parameters. (#1488)
- [MAJOR] Migrate AccountManager's Account (#1483)
- [MAJOR] Migrate Strategies part 1/2 (#1475)
- [MINOR] Move predefined key loader to common4j from common (#1477)
- [PATCH] Add method to check if two authorities belong to same cloud (#1471)
- [MINOR] Adds new cache encryption key migration API for OneAuth (#1464)
- [MAJOR] Migrate StorageHelper to common4j (#1450)
- [MAJOR] Migrate Exceptions from common to common4j (#1442)
- [PATCH] Fixing removeAccount method for msal cpp when the realm is empty (#1422)
- [MINOR] Migrate Requests/Responses (#1424)
- [MAJOR] Add SSL context support to UrlConnectionHttpClient(#1396)
- [MAJOR] Migrate AuthRequests to common4j (#1394)
- [MINOR] Migrate Device, ObjectMapper, ClockSkewManager and IHasExtraParameters to common4j (#1383)
- [MINOR] Migrate eSTS Telemetry to common4j (#1372)
- [PATCH] Fix/Suppress SpotBugs issue (#1367)
- [MINOR] Migrate HTTP Layer to common java lib. (#1347)
- [PATCH] Port eSTS telemetry layer to common-java (#1328)
- [MINOR] Added support for handling null taskAffinity.  InteractiveTokenCommmand now captures whether taskAFfinity is null and records taskId (#1282)
- [MINOR] Automate broker protocol version computation. (#1301)
- [MAJOR] New API on KeyAccessor (#1309)
- [PATCH] Fixes deprecated PackageInfo.signatures and PackageManager.GET_SIGNATURES (#1256)
- [MINOR] Converting Classic Azure DevOps Pipelines to YAML (#1274)
- [MINOR] Add common-java. Migrate Logger. (#1300)
- [PATCH] Add additional logic to support downlevel devices in KeyStoreAccessor (#1366)
- [PATCH] Adding codemarkers for usage in the Test cases of brokered and non-brokered Acquire Token silently scenarios. (#1185)
- [PATCH] Only hit cache once when loading x-tenant idtokens (#1385)
- [PATCH] Avoid unnecessary BAM-cache reload (#1426)
- [PATCH] Using singleton/LRU cached BAM-Cache implementation (#1420)
- [MINOR] Add a method to IDeviceMetadata to get all metadata as a String (#1433)
- [MINOR] Creates ICommonComponents for sharing interfaces across Android, Linux (including non-brokered components) (#1431)
- [PATCH] Avoid needless BAM-cache lookups for non-foci apps when doing cache discovery (#1427)
- [PATCH] Avoid multiple reads of BAM-Cache when inserting new data (#1429)
- [MAJOR] Relocate SSOStatesSerializer out of internal namespace (integration steps available at aka.ms/AAd2vt8) (#1448)
- [MINOR] Adds new Device#isDevicePoPSupported() API to test PoP compat + support for retrying key generation without requesting cert attestation (#1456)
- [MINOR] Move Account Manager User Data look-up constants from common, AADAuthenticator to common4j (#1486)
- [MAJOR] Removes support for SHA-384/512, MD5 w. RSA due to incompatibilities on certain devices (#1489)
- [MINOR] Implements a fix for sovereign cloud TSL scenarios (#1501)
- [MINOR] Add a method to allow for the setting of Fragment initial state (#1506)
- [PATCH] Clear asymmetric pop key on KeyPermanentlyInvalidatedException if occurs during signing (#1505)
- [PATCH] Modify MSAL-CPP injecting javascript loop (#1490)
- [MINOR] Migrate authorization completion callback to common4j (#1522)
- [PATCH] Remove deprecation logging in Logger class (#1502)
- [MINOR] Migrate broker application metadata cache to common4j (#1530)
- [PATCH] Replace unsafe TypeToken instance with TypeToken#getParameterized (#1485)
- [MINOR] Add more operation names to ArgumentException (#1553)
- [MINOR] Add msal linux sdk type (#1554)
- [PATCH] Fix extracting http response body (#1557)
- [PATCH] Fix print stack trace for Throwable in Logs (#1556)
- [PATCH] Support SSO token api (#1543)

Version 3.6.7
----------
- [PATCH] Add helper method to fix account id missing in msal get account (#1641)
- [PATCH] Avoid key overwriting for apps using shared user id (#1662)

Version 3.6.6
----------
- [PATCH] Remove unsafe key thumbprint generator (#1655)

Version 3.6.5
----------
- [PATCH] Fixing removeAccount method for msal cpp when the realm is empty (#1422)

Version 3.6.4
----------
- [PATCH] Fix race condition (#1609)
- [PATCH] Changes to handle IntuneAppProtectionException in common rather than broker (#1579)

Version 3.6.3
----------
- [PATCH] Add helper method to remove the metadataCache entry (#1593)

Version 3.6.2
----------
- [PATCH] Handle the scenario where broker activity is killed wrongly. (#1569)
- [PATCH] Fixing Redirect Uri for Authenticator App, when migrating to MSAL (#1567)

Version 3.6.1
----------
- [PATCH] Additional API for method to clear the singleton shared preferences cache
- [PATCH] Log and swallow failures from CustomTabsService unbind (#1549)
- [PATCH] Fix correlation id error
- [PATCH] Fix crash related to fall back to webview when no browser present

Version 3.6.0
----------
- [PATCH] Allow retry generation of Device PoP key without attempting attestation cert gen (#1456, #1507)
- [MAJOR/MINOR (Rebrand)] Please note! This is technically an API breaking change that we have elected to voluntarily ship as "MINOR" due to lack of usage. Removes support for SHA-384/512, MD5 w. RSA due to incompatibilities on certain devices (#1489, #1508)
- [MINOR] Increase visibility of internal SSOStateSerializer for OneAuth usage (integration steps available at aka.ms/AAd2vt8) (#1448, #1509)
- [MINOR] Add a method to allow for the setting of Fragment initial state (#1506, #1512)
- [MINOR] Adds ContentProvider Constants used for Intune ContentProvider call (#1513, #1657)
- [PATCH] Clear asymmetric pop key on KeyPermanentlyInvalidatedException if occurs during signing (#1505, #1517)
- [MINOR] Adds Intune Application specific ContentProvider Constants (#1521, #1513)

Version 3.5.0
----------
- [MINOR] Code changes for new OneAuth cache key migration API (#1464)
- [PATCH] Correct the production of JSON JWKs by the popManager code (#1479)

Version 3.4.5
----------
- [PATCH] Fix for misconfigured ADALOAuth2TokenCache, adds new SharedPreferencesFileManager that defaults to MODE_PRIVATE (#1444)
- [PATCH] Do not report network errors as authority validation errors (#1440)

Version 3.4.4
----------
- [MINOR] Introduce support for authorization activities to be performed in the Android Task as the Activity that was provided for an interactive request.
- [PATCH] Rev Nimbus version: 8.2 -> 9.9 (#1346)
- [PATCH] Perf: Avoid repeated calls to getCredentials() when loading from cache (#1334)
- [PATCH] Only hit cache once when loading x-tenant idtokens (#1385)
- [PATCH] Disregard pageload errors for the non-primary frame during interactive auth (#1357)
- [PATCH] Avoid unnecessary BAM-cache reload (#1439, cherry-picked from #1426)
- [PATCH] Concurrency fix: revert thread pool construction changes in CommandDispatcher (#1434)

Version 3.4.3
----------
- [PATCH] Revert connection detection change, disable throttling cache (#1351, #1353)

Version 3.4.2
----------
- [PATCH] Msal removeAccount shouldn't invoke broker's removeAccount (#1336)

Version 3.4.1
----------
- [PATCH] Adding checks to not cache certain ErrorCodes. (#1330, #1329)

Version 3.4.0
----------
- [MINOR] Enable optional refresh token in cache (#1294)
- [MINOR] Hide Switch Account in Broker interactive flows (#1284)
- [MINOR] Adds the ability for KeyAccessors to expose their manager (#1285)
- [MINOR] Propagate unknown parameters from the server (#1292)
- [MINOR] Adds new API support for the broker - SSO token and flight support (#1290)
- [MINOR] Elevates AndroidCommon Logger out of internal package (#1279)
- [MINOR] Automate broker protocol version computation. (#1301)

Version 3.3.1
----------
- [MINOR] Enables removeAccount api to remove account records from all environments (#1248)
- [PATCH] Improved performance of getAccounts() call by reducing number of cache round-trips (#1271)
- [PATCH] Perf: Use an Iterator over SharedPreferences entries via getAllFilteredByKey() (#1262)
- [MINOR] Fall back to browser view if we can't open custom tabs. (#1270)
- [MINOR] Adds plumbing for new API parameters to reach the token endpoint, new response data (#1266)
- [PATCH] Ensure the default connection service has a single callback instance (#1314)

Version 3.2.0
----------
- [PATCH] Fix interrupt flow when no login hint is provided (#1490)
- [MINOR] Added logging functionality to track the request status (#1237)
- [MINOR] Expand functionality for key store access (#1231)
- [MINOR] Implement an in-memory cache to avoid multiple decryptions of shared preferences (#1254)
- [PATCH] Fixes deprecated NetworkInfo class (#847)
- [MINOR] Device PoP keys are now generated with attestation flags and expose a certificate chain getter (#1247)
- [PATCH] Fix MSAL-CPP injecting javascript loop (#1238)
- [MINOR] Adds new API to support ADAL/MSAL migration off of AuthenticationSettings#setSecretKey to a 'managed key' generated by Common (#1244)

Version 3.1.2
----------
- [PATCH] Use requested claims as a cache key when overwriting an AT (#1225)
- [PATCH] Fix InteractiveRequest Bound Service backcompat (#1215)
- [MINOR] Adds support for cache property merging (#1224)
- [PATCH] Trim() Cache Lookup Input Parameters (#1228)
- [MINOR] Adds workaround for Mockito.openMocks() desugaring issue (#1229)
- [PATCH] Fix bug where duplicate BrokerApplicationMetadata entries could be created for a single app (#1232)
- [MINOR] Changes to Broker Validation to allow setting whether to trust debug brokers (prod brokers are always trusted).
- [MINOR] Adds support for launching Broker auth Activity without an Activity Context from OneAuth-MSAL by setting FLAG_ACTIVITY_NEW_TASK (#1236)
- [MINOR] Adds PRT storage support for MSALCPP (#1177)
- [PATCH] Replaced deprecated PackageInfo.versionCode with PackageInfoCompat.getLongVersionCode(packageInfo) (#1239)

Version 3.1.0
----------
- [PATCH] Discontinue using Settings.Secure.ANDROID_ID in telemetry. Instead, generate & cache a random GUID. (#1214)
- [MINOR] Add refresh_on to access tokens(#1190)
- [MINOR] Add requested_claims to access tokens, and allow credentials to be filtered by RC (#1187)
- [PATCH] Logging change: only log encryption key thumbprint if a key-change occurs (#1213)

Version 3.0.9
----------
- Sends CP version to ESTS and handle WebCP uri. (#1137)
- Check for eligible for caching when putting command in executing command map
- Expose IAccountCredentialCache for accessing lower-level cache functions.
- Adds unit test to verify .trim() behavior of cache keys.
- Make CacheRecord immutable, insist on NonNull AccountRecord (#1225).
- Bugfix for incorrect error code when cancelling requests (#1144).
- Remove initial about:blank page load when using WebView based auth.
- Log an informative error message when application redirect_uri does not match the broker's expected value (#1155).
- Remove connection close from http request to AUTHORIZATION_CODE_NOT_EXCHANGED_FOR_TOKEN issue on emulators.
- Replace deprecated HttpRequest.sendGet usage with HttpClient.get (#1038)
- Replace deprecated HttpRequest.sendPost usage with HttpClient.post (#1037)
- (MSALCPP) Validate ATs before persisting to the cache (#1192)
- Added explicit exceptions when access token, id token or refresh token, which are required are not included in the response.  (MSAL #563)
- Adds API23 WebViewClient#onReceivedError overload (#1197)
- Fixes for MFA setup using Authenticator app.


Version 3.0.8
----------
- Hardcode Teams Agent clientID/scope for FoCi call (#1140)
- (Make changes to) persist refresh token in joined flow. (#1130)

Version 3.0.7
----------
- Fix exception casting issue in CommandDispatcher (#1121)

Version 3.0.6
----------
- Expose expiresIn in MSAL Device Code flow callback (#1064)
- Removed constructor param for TokenShareUtility: MSA RefreshToken ingestion always queries WW /consumers.
- Added support for exporting public keys in the following formats:
    * X.509 SubjectPublicKeyInfo
    * JWK (RFC-7517)
- Added support for signing and verifying arbitrary String data with select RSA algorithms.
- Added support for multiple software/hardware backed RSA keys using AsymmetricKey, AsymmetricKeyFactory.
- Bugfix: Added a workaround for keypair generation on API < 23 devices using locales with non-Gregorian calendars. (#1075)
- Reordered Credential writing into the cache such that the old RT is cleaned up *after* the new RT is written.
- Fixed following Android 11 issues (#1095):
    * Unable to query package manager for and launch browsers that support custom tabs.
    * Unable to query package manager for and launch regular browsers that don’t support custom tabs.
    * Unable to query package manager for Broker apps installed on the device.
- Refactor IPC strategies
    - [Part 1] Separate communication logic from business logic (#1088)
    - [Part 2] Refactor Content Provider strategy (#1090)
    - [Part 3] Refactor AccountManager Strategy[IPC part 4] test cases for IPC strategies (#1092)
    - [Part 4] test cases for IPC strategies (#1093)
    - [Part 5.5] make changes to support the Broker API work (#1101)
- Make change to support Broker API's updateBrokerRT() functionality (#1107).
- Introduce a cache for Hello() protocol (#1108)
- Bumped MSAL Broker Protocol version to 6.0
- (Requires minimum_required_broker_protocol_version of 6.0+) Adds support for client_claims in PoP token requests.
- (Requires minimum_required_broker_protocol_version of 6.0+) Adds support for generating SignedHttpRequests (SHRs) without embedding an AT.

Version 3.0.4
----------
- Fix for duplicate_command caching bug due to Command permutation (#1055)

Version 3.0.3
----------
- Cut down logs (#1046)

Version 3.0.2
----------
- Added a check for UNSET OpenIdConnectPromptParameter value (#1042)

Version 3.0.1
----------
- Perform browser sign out on MSAL side (#1032)
- Removed constructor param for TokenShareUtility: MSA RefreshToken ingestion always queries WW /consumers. (#1022)
- Consider controllers while throttling (#1021)
- Allow changing of the progressBar color (#1020)
- Place cap on the number failed request data in Last Request Telemetry at any given time (#1018)
- Adding the OpenIdConnectPromptParameter field UNSET (#1013)

Version 2.1.1
----------
- Introduces result sharing to minimize duplicate_command errors.
- No longer query well known config to obtain token endpoint - build it manually instead.
- Improved null-safety in String comparisons.
- Improved thread safety when querying cloud metadata.
- Proguard configuration no longer keeps classes in common or nimbus, per request from Office.
- Improved logging for SSL errors to assist in troubleshooting.

Version 2.1.0
----------
- Moved broker controller and strategy classes to common for MSAL CPP brokered auth.
- Added support in common for Device Code Flow.
- Added app-name, app-version headers to /auth & /token requests.
- Added support for additional sub_errors returned by ESTS service for MSAL CPP support.
- Added BrokerActivity to common AndroidManifest.
- Caching in SharedPreferences now using apply() instead of synchronous commit() call.
- Bugfix for parsing Authority URLs.

Version 2.0.15
-----------
- Introduces additional tests for cache resiliency
- Fixes an encoding issue faced by devices configured for Turkish locale
- Bugfix for #963: Detect Broker Process during encryption/decryption

Version 2.0.14
-----------
- Functionally identical to 2.0.13 release
- Updates Device.java PRODUCT_VERSION property for MSAL 1.5.5 release

Version 2.0.13
-----------
- Create abstract b2c login component handler
- Changes to add enrollment id to the token request in the interrupt flow
- Catch JsonSyntaxException while performing ADAL -> MSAL migration
- Close 959 - Adds authentication_scheme property to ApiEvent
- Fix MSAL issue 1096 - Documentation updates

Version 2.0.12-hf1
-----------
- Catch JsonSyntaxException when attempting to migrate ADAL cache and malformed records are found.

Version 2.0.12
-----------
- Hotfix for NPE when sub_error is null.

Version 2.0.11
-----------
- Changes to delete RT on bad_token suberror.

Version 2.0.10
-----------
- Broker Content Provider changes
- Fix a null pointer for getFragmentManager.
- FOCI support for local MSAL.
- Proguard consumer rules addition.
- Roboelectric version update.
- HttpRequest changes for MSAL CPP.

Version 2.0.9
------------
- Add constant for email scope (fix ad-accounts#1291)
- Move canUseAccountManagerOperation() to common.
- Support null 'm' & 'p' claims in SHRs (#899)
- Resolves naming issue around power optimization flag (#907)
- Changing log level of few logs to reduce noise in broker

Version 2.0.8
------------
- Fix to add the throwIfNetworkNotAvailable API back for ADAL back compat.

Version 2.0.7
------------
- This version is incompatible with ADAL due a breaking API change. It's is fixed in 2.0.8.
- Added throttling
- Added Dual Client Stack support for FoCI apps
- Added support to compress broker payload using GZIP
- Added flag to enable/disable power optimization check
- Removed check for usage stat manager to determine if network is disabled
- Project wide internal code refactoring using Lombok

Version 2.0.6
------------
- Use fixed thread pool for silent requests
- Add API ID Constants for MSAL Single Account PCA overloads
- Add event strings for FLW telemetry

Version 2.0.5
------------
- Adds support for multiple IdToken lookups in a single call when dual stacking with FoCi (common#871)
- Implements Client Clock Skew Mitigation for AT/PoP.
- ESTS telemetry V2.
- Fix for msal#963
    * onCancel callback not called when Browser is used.
- Returns MDM_REQUIRED when the user clicks on an MDM link in the webview.
- Adds dual screen support.

Version 2.0.3
------------
- Fix to use default scopes on request to determine foci app
- Fix fragment state issue (#838), (#839)

Version 2.0.2
------------
- Fix for MSAL #920, 924, 935, 940
    * Crash due to error receiving CANCEL broadcast

Version 2.0.1
------------
- Adds support for AT/PoP
- Fix for common#823
    * CANCEL_INTERACTIVE_REQUEST broadcast not working.

Version 1.0.15
------------
- Fix for msal#915
    * Incorrect id_token returned for B2C app with multiple policies
- Fix for msal#916
    * WebView calls loadUrl multiple times over lifecycle
- Fix for msal#921
    * WebView displays error when connectivity lost
- Fix for msal#904
    * AT caching logic change for scope intersection
- MSAL Enhancement: WebView zoom controls are now configurable

Version 1.0.14
------------
- Logging improvements.
- Fixed issue #770.
- Added Fragment support in WebView flow.

Version 1.0.13-hf1
------------
- Fixed issue #882 in MSAL.

Version 1.0.13
------------
- Resolving PoP backcompat issue.
- Fixed issue #859 in MSAL.

Version 1.0.12
------------
- Refactored and improved ests telemetry flush call and telemetry caching logic.
- Fixed ests telemetry memory leak.
- Added null check for optional parameter prompt.
- Added telemetry event in StorageHelper.
- Fixed cloud url returning wrong url if authority specified in configuration.
- Fixed issue #709 and #718.
- Fixed multiple cloud support in MSAL with Broker.
- Enabled MSAL-Broker communication via AccountManager.

Version 1.0.9-hf1
------------
- Hot fix release.
- Logging fixes.

Version 1.0.9
------------
- Disable command caching.

Version 1.0.8
------------
- Command caching and Throttling requests related changes.
- Client Capabilities support related changes.
- Server side telemetry changes.
- Lock the cache during read/writes.
- Fix to remove defaulting BadError on the ClientException in AdalResultAdapter.
- Add IOException translation to AdalBrokerResultAdapter.
- Fixes Telemetry thread issues and NullPointerExceptions.
- Fix WebView SDK28 issue.
- Refactor code to support FLW command migration
- Get Correlation id from Operation parameters if available.
- Fixed minor bugs as needed.
- Added more robolectric tests.
- Artifact for Broker 3.1.4 release.

Version 1.0.7
------------
MSAL GA Artifact.

Version 1.0.6
-------------
Fix Concurrent exception issue in Telemetry emit.

Version 1.0.5
-------------
- Updated MSAL version in common to 1.0.0

Version 1.0.4
-------------
- Artifact for MSAL GA
- AndroidX changes included.

Version 1.0.3
-------------
- Fix Null pointer on Authorixation Request builder.

Version 1.0.0
-------------
- Broker V2 support with MSAL
- TenantProfile support
- FLW support
- Multiple Bug Fixes.
- Initial release with MSAL GA support.

Version 0.0.20
-------------
Fix Ntlm challenge issue.

Version 0.0.18
-------------
-BugFix : Complete the auth request as cancel if the activity is destroyed

Version 0.0.17
-------------
- BugFix : Fix for foci lookup issue relative to migration
- Add clearBrokerSecretKeys() to AuthenticationSettings.

Version 0.0.15
-------------
- Bug Fix : Adding null safety check to avoid crash on EmbeddedWebViewStrategy

Version 0.0.14
-------------
- Bug fix : Read user id from the request bundle for broker silent request.
- Add shouldResolveInterrupt field to parameters.

Version 0.0.12
-------------
- Broker V2 protocol support changes for v1 parity with ADAL.
- Introduced new bound service IMicrosoftAuthService for MSAL.
- Key Transfer changes from inactive broker
- Introduced various adapters to translate betwewn broker request and responses.
- Multiple bug fixes.

Version 0.0.10
-------------
- Adds support HTTP response caching
- Bugfixes:
    * Pass claims in non-joined acquireTokenSilentCall
    * Fixes the assertion check for IntuneAppProtectionPolicyRequiredException

Version 0.0.10-alpha
-------------
- Adds support for declared non-tfp B2C authorities
- Fix setting correct id token for B2C if v1 id token is returned
- Fix incorrect parsing of not_before as Date
- V2 Broker changes with MSAL (Alpha)

Version 0.0.9
-------------
- Bugfix: Resolves COMMON/#379
    * ClientInfo must implement Serializable so that ADAL/AuthenticationResult can be serialized.
- AndroidX Interop:
    * This release will not be code signed; Jetfier & AGP < 5.1.1 are failing to compile due to tooling bugs.
    * For more information see:
        - https://issuetracker.google.com/issues/115556774
        - https://issuetracker.google.com/issues/119183822

Version 0.0.8
-------------
- Bugfix: Resolves COMMON/#343
    * Fix the discrepancy on idToken claim of Account object in v1.15.1.
- Bugfix: Resolves MSAL/#517
	* Fix the bug caused by fragment parameter when extracting the redirect url.

Version 0.0.7
-------------
- Bugfix: Resolves MSAL/#418
    * Adds client_id, redirect_uri to refresh token requests (previously missing, yielding inconsistent behavior depending on account type).

Version 0.0.6
-------------
- Bugfix: Resolves MSAL/#420
    * Corrects an issue whereby expired access tokens can be returned from the cache

Version 0.0.5
-------------
Adding support for flight and slice parameters to authorization request.
Updates for supporting authority aliasing
Added new grant_type: refresh_token
Updated authorization request base builder to include all MSAL public API properties
Change from SignedJWT to JWT to support v1
Internal class renaming for improved IntelliSense support
Access token expiry calculation now supports ext_expires_on

Version 0.0.4
--------------
Add authority AzureActiveDirectoryOAuth2 Configuration and Strategy for Sovereign and PPE cloud support.
Fix for PPE Null Cloud when discovery metadata is malformed.

Version 0.0.3
--------------
- First release: Hello, World!
- Implementation of new unified cache schema
    * Omits a read/deletion API, as not needed for initial release
    * Ships with tests, unit + instrumented
- Implementation of refactored ADAL 'classic' cache
- Initial implementation of Strategy/Provider model for token acquisition
    * Partially complete, work-in-progress
- New Logger implementation
    * Uses ThreadLocal mechanism to track correlationIds
    * Supports logging arbitrary fields/JSON
    * Separate methods for PII/OII logging
- Initial Exception model implemented
    * BaseException + Client & Service subclasses
- Substantial portions of HTTP/S networking code migrated from ADAL & MSAL to this module<|MERGE_RESOLUTION|>--- conflicted
+++ resolved
@@ -1,14 +1,5 @@
 V.Next
 ----------
-<<<<<<< HEAD
-
-Version 7.0.1
-----------
-- [Minor] Bumped Common to 7.0.1 to fix publishing bug.
-
-Version 7.0.0
-----------
-=======
 - [PATCH] More fields exposed for GSON based logging for Broker Token Parameters (#1849)
 - [MINOR] Logging performance speedup, removal of IDetailedLoggerCallback/logDiscarded (#1836)
 - [MINOR] Expose sign() method in PKeyAuth as opposed to the key itself (#1846)
@@ -18,7 +9,15 @@
 - [MINOR] Use Java 11 in Spotbugs Check
 - [MAJOR] Use Java 11 to accomodate android sdk 31 tooling. (#1832)
 - [PATCH] Swallow unbound service exceptions on disconnect. (#1824)
->>>>>>> 24f4bf46
+
+
+Version 7.0.1
+----------
+- [Minor] Bumped Common to 7.0.1 to fix publishing bug.
+
+
+Version 7.0.0
+----------
 - [MINOR] Bumped MSAL Broker Protocol Version to 10.0. (#1829)
 - [MINOR] Add implementation for clearAll method to BrokerOAuth2TokenCache to clear all the credentials and metadata (#1823)
 - [MAJOR] Adding smartcard certificate based authentication (CBA) feature.  (#1814)
