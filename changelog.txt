--- conflicted
+++ resolved
@@ -5,11 +5,8 @@
 - [PATCH] Add exception handling in Content Provider strategy, for broker communication (#1722)
 - [MINOR] Support TenantID value from eSTS in PKeyAuth flows (#1712)
 - [MINOR] Implement cert loader for both multiple and legacy WPJ data store in PKeyAuth (#1711)
-<<<<<<< HEAD
 - [PATCH] Fix SDK Cancel when using authorization in current task (#1743)
-=======
-- [MINOR] Added support for broadcasting to applications installed on the device.
->>>>>>> fb041498
+- [MINOR] Added support for broadcasting to applications installed on the device. (#1744)
 
 Version 4.1.0
 ----------
