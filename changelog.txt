V.Next
----------
<<<<<<< HEAD
- [MINOR] Add BrokerContentProvider path and IpcStrategy for new device registration API (#1843)
=======
- [MAJOR] Add support for client/application managed key in pop flow (#1854)
- [PATCH] Avoid keystore key overwriting for apps using sharedUserId. (#1864)
>>>>>>> 1d95441f
- [PATCH] Moved clearClientCertPreferences to onPageLoaded. (#1855)
- [MINOR] Add new exception type for broker protocol not supported exception during msal-broker handshake (#1859)

Version 8.0.0
----------
- [MINOR] Add opt-in flag to skip expensive SecretKey invalidation steps (#1837)
- [MINOR] Storage performance improvements (#1852)
- [PATCH] More fields exposed for GSON based logging for Broker Token Parameters (#1849)
- [MINOR] Logging performance speedup, removal of IDetailedLoggerCallback/logDiscarded (#1836)
- [MINOR] Expose sign() method in PKeyAuth as opposed to the key itself (#1846)
- [MINOR] Wire ICryptoFactory to Signer/Decryptor/SP800108KeyGen (#1845)
- [MINOR] Add ICryptoFactory to common4j (#1844)
- [MAJOR] Update target Android targetSdk to API 31/ Android 12
- [MINOR] Use Java 11 in Spotbugs Check
- [MAJOR] Use Java 11 to accommodate android sdk 31 tooling. (#1832)
- [PATCH] Swallow unbound service exceptions on disconnect. (#1824)
- [MINOR] Refactored out ClientCertAuthChallengeHandler. (#1833)

Version 7.0.1
----------
- [Minor] Bumped Common to 7.0.1 to fix publishing bug.

Version 7.0.0
----------
- [MINOR] Bumped MSAL Broker Protocol Version to 10.0. (#1829)
- [MINOR] Add implementation for clearAll method to BrokerOAuth2TokenCache to clear all the credentials and metadata (#1823)
- [MAJOR] Adding smartcard certificate based authentication (CBA) feature.  (#1814)
- [MAJOR] Adding YubiKit SDK, which requires Java Version 8 and will thus bump up Java version overall to 8; added keyboard flag to android:configChanges for all activities that could interact with a YubiKey. (#1729)
- [PATCH] Fix an issue where incorrect authority url is returned after cloud discovery is set. (#1820)
- [PATCH] Add telemetry event for content provider call for getting enrollment id (#1801)
- [MINOR] Move some storage classes from broker to common4j (#1809)
- [MINOR] Add a Multi Type separated store (#1810)
- [MINOR] ESTS Telemetry changes to capture data around FLW and Multiple WPJ (#1799)
- [MINOR] Add an interface to Broker Token Command Parameters (#1826)
- [MINOR] Instrument code using Open Telemetry for Broker Scenarios (#1847)

Version 6.0.1
----------
- [PATCH] Fix for failing foci scenarios in Broker (#1800)
- [MINOR] Bumped MSAL Broker Protocol version to 9.0, acquireToken/acquireTokenSilent endpoint requires minimum_required_broker_protocol_version of 9.0+ to Send x-ms-PKeyAuth Header to the token endpoint. (#1790)
- [PATCH] Throw UiRequiredException when no token is found (#1795)
- [MINOR] Remove SSLContext From HttpClient signature (#1789)

Version 6.0.0
----------
- [PATCH] Fix msal failing tests due to telemetry context (#1788)
- [MAJOR] Bumped MSAL Broker Protocol version to 8.0, GET_ACCOUNTS endpoint requires minimum_required_broker_protocol_version of 8.0+ to return an account constructed from PRT id token to FOCI apps. (#1771)
- [MAJOR] [Msal] Remove launching logout endpoint in default browser for shared device mode signout flow (#1783)
- [MINOR] Add telemetry relay client (#1757)
- [MINOR] Add telemetry error events (#1768)
- [MINOR] Support WordApp local apk install in UI automation flows (#1732)
- [PATCH] Fix SDK Cancel when using authorization in current task (#1743)
- [MINOR] Added support for broadcasting to applications installed on the device. (#1744)
- [PATCH] Added Base64 encode for the AuthorizationRequest state parameter (#1750)
- [PATCH] Fix missing authority_url when creating the authority audience (#1753)
- [PATCH] Add filter for broker telemetry event fields. (#1793)

Version 5.0.1
----------
- [PATCH] [Adal] Ignore failure in updating unified/msal cache if ignoreKeyLoaderNotFoundError flag is set (#1781)
- [PATCH] Fix APPLICATION_CANCELLED by handling back button press (#1725)

Version 5.0.0
----------
- [MAJOR] Move IKeyStoreKeyManager and IDevicePopManager to common4j (#1683)
- [MINOR] Added support for broadcasting to applications installed on the device.

Version 4.2.0
----------
- [PATCH] Add exception handling in Content Provider strategy, for broker communication (#1722)
- [MINOR] Support TenantID value from eSTS in PKeyAuth flows (#1712)
- [MINOR] Implement cert loader for both multiple and legacy WPJ data store in PKeyAuth (#1711)

Version 4.1.0
----------
- [PATCH] Add null check to avoid NPE when checking for AccountTypesWithManagementDisabled (#1713)
- [MINOR] Add prompt=create support. (#1707)
- [PATCH] Clears client cert preferences so that multiple CBA login attempts can be completed in same session (#1688)
- [PATCH] Fixing potential deadlock state in executor service for interactive requests (#1696)
- [PATCH] Ensure consistent logging tags (#1701)
- [PATCH] Update gson version to 2.8.9 (#1694)
- [PATCH] Fix silent flow pkeyauth, add build param to disable silent flow timeout during debugging (#1687)
- [MINOR] Hook telemetry to LocalAuthenticationResult and BaseException (#1636)
- [PATCH] Fix accidental code change that disabled PoP for auth code grant flow (#1661)
- [MINOR] Add flighting parameters to commmandParameters (#1562)
- [MINOR] Add ropc command and ropc flow to BaseController (#1539)
- [PATCH] Move to commitNow() instead of commit() when removing authorization fragment from provided fragment manager.  Add exception handling/logging.  (#1695851)

Version 4.0.5
----------
- [PATCH] Ensure a device pop manager is provided when PoPAuthenticationScheme is requested of the broker (#1706)
- [MAJOR] Move IKeyStoreKeyManager and IDevicePopManager to common4j (#1683)

Version 4.0.4
----------
- [PATCH] Adding orientation flag to BrokerActivity android:configChanges to prevent it from getting restarted on orientation change (#1705)
- [PATCH] Correct setAttestationChallenge to provide null rather than empty byte array (#1700)

Version 4.0.3
----------
- [PATCH] Use default provider in Android for creating SSLContext's KeyManagerFactory (#1697, #1698)

Version 4.0.2
----------
- [PATCH] Port #1662 into the new common4j class - since StorageHelper is no longer used (#1689, #1690) 

Version 4.0.1
----------
- [MINOR] Update exception name to match older (pre-refactoring) value to avoid breaking older msal clients (#1668)
- [PATCH] Synchronize updating refresh token in cache (saving new and removing old) to avoid race condition (#1659)
- [PATCH] Remove unsafe key thumbprint generator (#1654)
- [PATCH] Move getUidFromHomeAccountId to common4j (from broker4j) + rename a constant (#1643)
- [PATCH] Make LocalBroadcaster.broadcast method to be asynchronous (#1639)
- [MAJOR] Rename LobalBroadcasterAliases to LocalBroadcasterAliases (#1584)
- [PATCH] Make it clear if adding a query param should overwrite or leave as is (#1581)
- [PATCH] Handle the scenario where broker activity is killed wrongly. (#1568)
- [MINOR] Add GetOsForMats to IDeviceMetadata (#1552)
- [MINOR] Enabling refresh_in feature (#1310)
- [PATCH] Msal removeAccount shouldn't invoke broker's removeAccount (#1336)
- [MAJOR] Move Utility classes (#1526)
- [MINOR] Telemetry for OneAUth (#1514, #1525)
- [MAJOR] Migrate CommandDispatcher to common4j (#1519)
- [MAJOR] Migrate BaseController to common4j (#1515)
- [MAJOR] Migrate *TokenCache classes to common4j
- [MAJOR] Migrate ISharedPreferencesFileManager to common4j (#1465)
- [MAJOR] Migrate Strategies and Parameters. (#1488)
- [MAJOR] Migrate AccountManager's Account (#1483)
- [MAJOR] Migrate Strategies part 1/2 (#1475)
- [MINOR] Move predefined key loader to common4j from common (#1477)
- [PATCH] Add method to check if two authorities belong to same cloud (#1471)
- [MINOR] Adds new cache encryption key migration API for OneAuth (#1464)
- [MAJOR] Migrate StorageHelper to common4j (#1450)
- [MAJOR] Migrate Exceptions from common to common4j (#1442)
- [PATCH] Fixing removeAccount method for msal cpp when the realm is empty (#1422)
- [MINOR] Migrate Requests/Responses (#1424)
- [MAJOR] Add SSL context support to UrlConnectionHttpClient(#1396)
- [MAJOR] Migrate AuthRequests to common4j (#1394)
- [MINOR] Migrate Device, ObjectMapper, ClockSkewManager and IHasExtraParameters to common4j (#1383)
- [MINOR] Migrate eSTS Telemetry to common4j (#1372)
- [PATCH] Fix/Suppress SpotBugs issue (#1367)
- [MINOR] Migrate HTTP Layer to common java lib. (#1347)
- [PATCH] Port eSTS telemetry layer to common-java (#1328)
- [MINOR] Added support for handling null taskAffinity.  InteractiveTokenCommmand now captures whether taskAFfinity is null and records taskId (#1282)
- [MINOR] Automate broker protocol version computation. (#1301)
- [MAJOR] New API on KeyAccessor (#1309)
- [PATCH] Fixes deprecated PackageInfo.signatures and PackageManager.GET_SIGNATURES (#1256)
- [MINOR] Converting Classic Azure DevOps Pipelines to YAML (#1274)
- [MINOR] Add common-java. Migrate Logger. (#1300)
- [PATCH] Add additional logic to support downlevel devices in KeyStoreAccessor (#1366)
- [PATCH] Adding codemarkers for usage in the Test cases of brokered and non-brokered Acquire Token silently scenarios. (#1185)
- [PATCH] Only hit cache once when loading x-tenant idtokens (#1385)
- [PATCH] Avoid unnecessary BAM-cache reload (#1426)
- [PATCH] Using singleton/LRU cached BAM-Cache implementation (#1420)
- [MINOR] Add a method to IDeviceMetadata to get all metadata as a String (#1433)
- [MINOR] Creates ICommonComponents for sharing interfaces across Android, Linux (including non-brokered components) (#1431)
- [PATCH] Avoid needless BAM-cache lookups for non-foci apps when doing cache discovery (#1427)
- [PATCH] Avoid multiple reads of BAM-Cache when inserting new data (#1429)
- [MAJOR] Relocate SSOStatesSerializer out of internal namespace (integration steps available at aka.ms/AAd2vt8) (#1448)
- [MINOR] Adds new Device#isDevicePoPSupported() API to test PoP compat + support for retrying key generation without requesting cert attestation (#1456)
- [MINOR] Move Account Manager User Data look-up constants from common, AADAuthenticator to common4j (#1486)
- [MAJOR] Removes support for SHA-384/512, MD5 w. RSA due to incompatibilities on certain devices (#1489)
- [MINOR] Implements a fix for sovereign cloud TSL scenarios (#1501)
- [MINOR] Add a method to allow for the setting of Fragment initial state (#1506)
- [PATCH] Clear asymmetric pop key on KeyPermanentlyInvalidatedException if occurs during signing (#1505)
- [PATCH] Modify MSAL-CPP injecting javascript loop (#1490)
- [MINOR] Migrate authorization completion callback to common4j (#1522)
- [PATCH] Remove deprecation logging in Logger class (#1502)
- [MINOR] Migrate broker application metadata cache to common4j (#1530)
- [PATCH] Replace unsafe TypeToken instance with TypeToken#getParameterized (#1485)
- [MINOR] Add more operation names to ArgumentException (#1553)
- [MINOR] Add msal linux sdk type (#1554)
- [PATCH] Fix extracting http response body (#1557)
- [PATCH] Fix print stack trace for Throwable in Logs (#1556)
- [PATCH] Support SSO token api (#1543)

Version 3.6.7
----------
- [PATCH] Add helper method to fix account id missing in msal get account (#1641)
- [PATCH] Avoid key overwriting for apps using shared user id (#1662)

Version 3.6.6
----------
- [PATCH] Remove unsafe key thumbprint generator (#1655)

Version 3.6.5
----------
- [PATCH] Fixing removeAccount method for msal cpp when the realm is empty (#1422)

Version 3.6.4
----------
- [PATCH] Fix race condition (#1609)
- [PATCH] Changes to handle IntuneAppProtectionException in common rather than broker (#1579)

Version 3.6.3
----------
- [PATCH] Add helper method to remove the metadataCache entry (#1593)

Version 3.6.2
----------
- [PATCH] Handle the scenario where broker activity is killed wrongly. (#1569)
- [PATCH] Fixing Redirect Uri for Authenticator App, when migrating to MSAL (#1567)

Version 3.6.1
----------
- [PATCH] Additional API for method to clear the singleton shared preferences cache
- [PATCH] Log and swallow failures from CustomTabsService unbind (#1549)
- [PATCH] Fix correlation id error
- [PATCH] Fix crash related to fall back to webview when no browser present

Version 3.6.0
----------
- [PATCH] Allow retry generation of Device PoP key without attempting attestation cert gen (#1456, #1507)
- [MAJOR/MINOR (Rebrand)] Please note! This is technically an API breaking change that we have elected to voluntarily ship as "MINOR" due to lack of usage. Removes support for SHA-384/512, MD5 w. RSA due to incompatibilities on certain devices (#1489, #1508)
- [MINOR] Increase visibility of internal SSOStateSerializer for OneAuth usage (integration steps available at aka.ms/AAd2vt8) (#1448, #1509)
- [MINOR] Add a method to allow for the setting of Fragment initial state (#1506, #1512)
- [MINOR] Adds ContentProvider Constants used for Intune ContentProvider call (#1513, #1657)
- [PATCH] Clear asymmetric pop key on KeyPermanentlyInvalidatedException if occurs during signing (#1505, #1517)
- [MINOR] Adds Intune Application specific ContentProvider Constants (#1521, #1513)

Version 3.5.0
----------
- [MINOR] Code changes for new OneAuth cache key migration API (#1464)
- [PATCH] Correct the production of JSON JWKs by the popManager code (#1479)

Version 3.4.5
----------
- [PATCH] Fix for misconfigured ADALOAuth2TokenCache, adds new SharedPreferencesFileManager that defaults to MODE_PRIVATE (#1444)
- [PATCH] Do not report network errors as authority validation errors (#1440)

Version 3.4.4
----------
- [MINOR] Introduce support for authorization activities to be performed in the Android Task as the Activity that was provided for an interactive request.
- [PATCH] Rev Nimbus version: 8.2 -> 9.9 (#1346)
- [PATCH] Perf: Avoid repeated calls to getCredentials() when loading from cache (#1334)
- [PATCH] Only hit cache once when loading x-tenant idtokens (#1385)
- [PATCH] Disregard pageload errors for the non-primary frame during interactive auth (#1357)
- [PATCH] Avoid unnecessary BAM-cache reload (#1439, cherry-picked from #1426)
- [PATCH] Concurrency fix: revert thread pool construction changes in CommandDispatcher (#1434)

Version 3.4.3
----------
- [PATCH] Revert connection detection change, disable throttling cache (#1351, #1353)

Version 3.4.2
----------
- [PATCH] Msal removeAccount shouldn't invoke broker's removeAccount (#1336)

Version 3.4.1
----------
- [PATCH] Adding checks to not cache certain ErrorCodes. (#1330, #1329)

Version 3.4.0
----------
- [MINOR] Enable optional refresh token in cache (#1294)
- [MINOR] Hide Switch Account in Broker interactive flows (#1284)
- [MINOR] Adds the ability for KeyAccessors to expose their manager (#1285)
- [MINOR] Propagate unknown parameters from the server (#1292)
- [MINOR] Adds new API support for the broker - SSO token and flight support (#1290)
- [MINOR] Elevates AndroidCommon Logger out of internal package (#1279)
- [MINOR] Automate broker protocol version computation. (#1301)

Version 3.3.1
----------
- [MINOR] Enables removeAccount api to remove account records from all environments (#1248)
- [PATCH] Improved performance of getAccounts() call by reducing number of cache round-trips (#1271)
- [PATCH] Perf: Use an Iterator over SharedPreferences entries via getAllFilteredByKey() (#1262)
- [MINOR] Fall back to browser view if we can't open custom tabs. (#1270)
- [MINOR] Adds plumbing for new API parameters to reach the token endpoint, new response data (#1266)
- [PATCH] Ensure the default connection service has a single callback instance (#1314)

Version 3.2.0
----------
- [PATCH] Fix interrupt flow when no login hint is provided (#1490)
- [MINOR] Added logging functionality to track the request status (#1237)
- [MINOR] Expand functionality for key store access (#1231)
- [MINOR] Implement an in-memory cache to avoid multiple decryptions of shared preferences (#1254)
- [PATCH] Fixes deprecated NetworkInfo class (#847)
- [MINOR] Device PoP keys are now generated with attestation flags and expose a certificate chain getter (#1247)
- [PATCH] Fix MSAL-CPP injecting javascript loop (#1238)
- [MINOR] Adds new API to support ADAL/MSAL migration off of AuthenticationSettings#setSecretKey to a 'managed key' generated by Common (#1244)

Version 3.1.2
----------
- [PATCH] Use requested claims as a cache key when overwriting an AT (#1225)
- [PATCH] Fix InteractiveRequest Bound Service backcompat (#1215)
- [MINOR] Adds support for cache property merging (#1224)
- [PATCH] Trim() Cache Lookup Input Parameters (#1228)
- [MINOR] Adds workaround for Mockito.openMocks() desugaring issue (#1229)
- [PATCH] Fix bug where duplicate BrokerApplicationMetadata entries could be created for a single app (#1232)
- [MINOR] Changes to Broker Validation to allow setting whether to trust debug brokers (prod brokers are always trusted).
- [MINOR] Adds support for launching Broker auth Activity without an Activity Context from OneAuth-MSAL by setting FLAG_ACTIVITY_NEW_TASK (#1236)
- [MINOR] Adds PRT storage support for MSALCPP (#1177)
- [PATCH] Replaced deprecated PackageInfo.versionCode with PackageInfoCompat.getLongVersionCode(packageInfo) (#1239)

Version 3.1.0
----------
- [PATCH] Discontinue using Settings.Secure.ANDROID_ID in telemetry. Instead, generate & cache a random GUID. (#1214)
- [MINOR] Add refresh_on to access tokens(#1190)
- [MINOR] Add requested_claims to access tokens, and allow credentials to be filtered by RC (#1187)
- [PATCH] Logging change: only log encryption key thumbprint if a key-change occurs (#1213)

Version 3.0.9
----------
- Sends CP version to ESTS and handle WebCP uri. (#1137)
- Check for eligible for caching when putting command in executing command map
- Expose IAccountCredentialCache for accessing lower-level cache functions.
- Adds unit test to verify .trim() behavior of cache keys.
- Make CacheRecord immutable, insist on NonNull AccountRecord (#1225).
- Bugfix for incorrect error code when cancelling requests (#1144).
- Remove initial about:blank page load when using WebView based auth.
- Log an informative error message when application redirect_uri does not match the broker's expected value (#1155).
- Remove connection close from http request to AUTHORIZATION_CODE_NOT_EXCHANGED_FOR_TOKEN issue on emulators.
- Replace deprecated HttpRequest.sendGet usage with HttpClient.get (#1038)
- Replace deprecated HttpRequest.sendPost usage with HttpClient.post (#1037)
- (MSALCPP) Validate ATs before persisting to the cache (#1192)
- Added explicit exceptions when access token, id token or refresh token, which are required are not included in the response.  (MSAL #563)
- Adds API23 WebViewClient#onReceivedError overload (#1197)
- Fixes for MFA setup using Authenticator app.


Version 3.0.8
----------
- Hardcode Teams Agent clientID/scope for FoCi call (#1140)
- (Make changes to) persist refresh token in joined flow. (#1130)

Version 3.0.7
----------
- Fix exception casting issue in CommandDispatcher (#1121)

Version 3.0.6
----------
- Expose expiresIn in MSAL Device Code flow callback (#1064)
- Removed constructor param for TokenShareUtility: MSA RefreshToken ingestion always queries WW /consumers.
- Added support for exporting public keys in the following formats:
    * X.509 SubjectPublicKeyInfo
    * JWK (RFC-7517)
- Added support for signing and verifying arbitrary String data with select RSA algorithms.
- Added support for multiple software/hardware backed RSA keys using AsymmetricKey, AsymmetricKeyFactory.
- Bugfix: Added a workaround for keypair generation on API < 23 devices using locales with non-Gregorian calendars. (#1075)
- Reordered Credential writing into the cache such that the old RT is cleaned up *after* the new RT is written.
- Fixed following Android 11 issues (#1095):
    * Unable to query package manager for and launch browsers that support custom tabs.
    * Unable to query package manager for and launch regular browsers that don’t support custom tabs.
    * Unable to query package manager for Broker apps installed on the device.
- Refactor IPC strategies
    - [Part 1] Separate communication logic from business logic (#1088)
    - [Part 2] Refactor Content Provider strategy (#1090)
    - [Part 3] Refactor AccountManager Strategy[IPC part 4] test cases for IPC strategies (#1092)
    - [Part 4] test cases for IPC strategies (#1093)
    - [Part 5.5] make changes to support the Broker API work (#1101)
- Make change to support Broker API's updateBrokerRT() functionality (#1107).
- Introduce a cache for Hello() protocol (#1108)
- Bumped MSAL Broker Protocol version to 6.0
- (Requires minimum_required_broker_protocol_version of 6.0+) Adds support for client_claims in PoP token requests.
- (Requires minimum_required_broker_protocol_version of 6.0+) Adds support for generating SignedHttpRequests (SHRs) without embedding an AT.

Version 3.0.4
----------
- Fix for duplicate_command caching bug due to Command permutation (#1055)

Version 3.0.3
----------
- Cut down logs (#1046)

Version 3.0.2
----------
- Added a check for UNSET OpenIdConnectPromptParameter value (#1042)

Version 3.0.1
----------
- Perform browser sign out on MSAL side (#1032)
- Removed constructor param for TokenShareUtility: MSA RefreshToken ingestion always queries WW /consumers. (#1022)
- Consider controllers while throttling (#1021)
- Allow changing of the progressBar color (#1020)
- Place cap on the number failed request data in Last Request Telemetry at any given time (#1018)
- Adding the OpenIdConnectPromptParameter field UNSET (#1013)

Version 2.1.1
----------
- Introduces result sharing to minimize duplicate_command errors.
- No longer query well known config to obtain token endpoint - build it manually instead.
- Improved null-safety in String comparisons.
- Improved thread safety when querying cloud metadata.
- Proguard configuration no longer keeps classes in common or nimbus, per request from Office.
- Improved logging for SSL errors to assist in troubleshooting.

Version 2.1.0
----------
- Moved broker controller and strategy classes to common for MSAL CPP brokered auth.
- Added support in common for Device Code Flow.
- Added app-name, app-version headers to /auth & /token requests.
- Added support for additional sub_errors returned by ESTS service for MSAL CPP support.
- Added BrokerActivity to common AndroidManifest.
- Caching in SharedPreferences now using apply() instead of synchronous commit() call.
- Bugfix for parsing Authority URLs.

Version 2.0.15
-----------
- Introduces additional tests for cache resiliency
- Fixes an encoding issue faced by devices configured for Turkish locale
- Bugfix for #963: Detect Broker Process during encryption/decryption

Version 2.0.14
-----------
- Functionally identical to 2.0.13 release
- Updates Device.java PRODUCT_VERSION property for MSAL 1.5.5 release

Version 2.0.13
-----------
- Create abstract b2c login component handler
- Changes to add enrollment id to the token request in the interrupt flow
- Catch JsonSyntaxException while performing ADAL -> MSAL migration
- Close 959 - Adds authentication_scheme property to ApiEvent
- Fix MSAL issue 1096 - Documentation updates

Version 2.0.12-hf1
-----------
- Catch JsonSyntaxException when attempting to migrate ADAL cache and malformed records are found.

Version 2.0.12
-----------
- Hotfix for NPE when sub_error is null.

Version 2.0.11
-----------
- Changes to delete RT on bad_token suberror.

Version 2.0.10
-----------
- Broker Content Provider changes
- Fix a null pointer for getFragmentManager.
- FOCI support for local MSAL.
- Proguard consumer rules addition.
- Roboelectric version update.
- HttpRequest changes for MSAL CPP.

Version 2.0.9
------------
- Add constant for email scope (fix ad-accounts#1291)
- Move canUseAccountManagerOperation() to common.
- Support null 'm' & 'p' claims in SHRs (#899)
- Resolves naming issue around power optimization flag (#907)
- Changing log level of few logs to reduce noise in broker

Version 2.0.8
------------
- Fix to add the throwIfNetworkNotAvailable API back for ADAL back compat.

Version 2.0.7
------------
- This version is incompatible with ADAL due a breaking API change. It's is fixed in 2.0.8.
- Added throttling
- Added Dual Client Stack support for FoCI apps
- Added support to compress broker payload using GZIP
- Added flag to enable/disable power optimization check
- Removed check for usage stat manager to determine if network is disabled
- Project wide internal code refactoring using Lombok

Version 2.0.6
------------
- Use fixed thread pool for silent requests
- Add API ID Constants for MSAL Single Account PCA overloads
- Add event strings for FLW telemetry

Version 2.0.5
------------
- Adds support for multiple IdToken lookups in a single call when dual stacking with FoCi (common#871)
- Implements Client Clock Skew Mitigation for AT/PoP.
- ESTS telemetry V2.
- Fix for msal#963
    * onCancel callback not called when Browser is used.
- Returns MDM_REQUIRED when the user clicks on an MDM link in the webview.
- Adds dual screen support.

Version 2.0.3
------------
- Fix to use default scopes on request to determine foci app
- Fix fragment state issue (#838), (#839)

Version 2.0.2
------------
- Fix for MSAL #920, 924, 935, 940
    * Crash due to error receiving CANCEL broadcast

Version 2.0.1
------------
- Adds support for AT/PoP
- Fix for common#823
    * CANCEL_INTERACTIVE_REQUEST broadcast not working.

Version 1.0.15
------------
- Fix for msal#915
    * Incorrect id_token returned for B2C app with multiple policies
- Fix for msal#916
    * WebView calls loadUrl multiple times over lifecycle
- Fix for msal#921
    * WebView displays error when connectivity lost
- Fix for msal#904
    * AT caching logic change for scope intersection
- MSAL Enhancement: WebView zoom controls are now configurable

Version 1.0.14
------------
- Logging improvements.
- Fixed issue #770.
- Added Fragment support in WebView flow.

Version 1.0.13-hf1
------------
- Fixed issue #882 in MSAL.

Version 1.0.13
------------
- Resolving PoP backcompat issue.
- Fixed issue #859 in MSAL.

Version 1.0.12
------------
- Refactored and improved ests telemetry flush call and telemetry caching logic.
- Fixed ests telemetry memory leak.
- Added null check for optional parameter prompt.
- Added telemetry event in StorageHelper.
- Fixed cloud url returning wrong url if authority specified in configuration.
- Fixed issue #709 and #718.
- Fixed multiple cloud support in MSAL with Broker.
- Enabled MSAL-Broker communication via AccountManager.

Version 1.0.9-hf1
------------
- Hot fix release.
- Logging fixes.

Version 1.0.9
------------
- Disable command caching.

Version 1.0.8
------------
- Command caching and Throttling requests related changes.
- Client Capabilities support related changes.
- Server side telemetry changes.
- Lock the cache during read/writes.
- Fix to remove defaulting BadError on the ClientException in AdalResultAdapter.
- Add IOException translation to AdalBrokerResultAdapter.
- Fixes Telemetry thread issues and NullPointerExceptions.
- Fix WebView SDK28 issue.
- Refactor code to support FLW command migration
- Get Correlation id from Operation parameters if available.
- Fixed minor bugs as needed.
- Added more robolectric tests.
- Artifact for Broker 3.1.4 release.

Version 1.0.7
------------
MSAL GA Artifact.

Version 1.0.6
-------------
Fix Concurrent exception issue in Telemetry emit.

Version 1.0.5
-------------
- Updated MSAL version in common to 1.0.0

Version 1.0.4
-------------
- Artifact for MSAL GA
- AndroidX changes included.

Version 1.0.3
-------------
- Fix Null pointer on Authorixation Request builder.

Version 1.0.0
-------------
- Broker V2 support with MSAL
- TenantProfile support
- FLW support
- Multiple Bug Fixes.
- Initial release with MSAL GA support.

Version 0.0.20
-------------
Fix Ntlm challenge issue.

Version 0.0.18
-------------
-BugFix : Complete the auth request as cancel if the activity is destroyed

Version 0.0.17
-------------
- BugFix : Fix for foci lookup issue relative to migration
- Add clearBrokerSecretKeys() to AuthenticationSettings.

Version 0.0.15
-------------
- Bug Fix : Adding null safety check to avoid crash on EmbeddedWebViewStrategy

Version 0.0.14
-------------
- Bug fix : Read user id from the request bundle for broker silent request.
- Add shouldResolveInterrupt field to parameters.

Version 0.0.12
-------------
- Broker V2 protocol support changes for v1 parity with ADAL.
- Introduced new bound service IMicrosoftAuthService for MSAL.
- Key Transfer changes from inactive broker
- Introduced various adapters to translate betwewn broker request and responses.
- Multiple bug fixes.

Version 0.0.10
-------------
- Adds support HTTP response caching
- Bugfixes:
    * Pass claims in non-joined acquireTokenSilentCall
    * Fixes the assertion check for IntuneAppProtectionPolicyRequiredException

Version 0.0.10-alpha
-------------
- Adds support for declared non-tfp B2C authorities
- Fix setting correct id token for B2C if v1 id token is returned
- Fix incorrect parsing of not_before as Date
- V2 Broker changes with MSAL (Alpha)

Version 0.0.9
-------------
- Bugfix: Resolves COMMON/#379
    * ClientInfo must implement Serializable so that ADAL/AuthenticationResult can be serialized.
- AndroidX Interop:
    * This release will not be code signed; Jetfier & AGP < 5.1.1 are failing to compile due to tooling bugs.
    * For more information see:
        - https://issuetracker.google.com/issues/115556774
        - https://issuetracker.google.com/issues/119183822

Version 0.0.8
-------------
- Bugfix: Resolves COMMON/#343
    * Fix the discrepancy on idToken claim of Account object in v1.15.1.
- Bugfix: Resolves MSAL/#517
	* Fix the bug caused by fragment parameter when extracting the redirect url.

Version 0.0.7
-------------
- Bugfix: Resolves MSAL/#418
    * Adds client_id, redirect_uri to refresh token requests (previously missing, yielding inconsistent behavior depending on account type).

Version 0.0.6
-------------
- Bugfix: Resolves MSAL/#420
    * Corrects an issue whereby expired access tokens can be returned from the cache

Version 0.0.5
-------------
Adding support for flight and slice parameters to authorization request.
Updates for supporting authority aliasing
Added new grant_type: refresh_token
Updated authorization request base builder to include all MSAL public API properties
Change from SignedJWT to JWT to support v1
Internal class renaming for improved IntelliSense support
Access token expiry calculation now supports ext_expires_on

Version 0.0.4
--------------
Add authority AzureActiveDirectoryOAuth2 Configuration and Strategy for Sovereign and PPE cloud support.
Fix for PPE Null Cloud when discovery metadata is malformed.

Version 0.0.3
--------------
- First release: Hello, World!
- Implementation of new unified cache schema
    * Omits a read/deletion API, as not needed for initial release
    * Ships with tests, unit + instrumented
- Implementation of refactored ADAL 'classic' cache
- Initial implementation of Strategy/Provider model for token acquisition
    * Partially complete, work-in-progress
- New Logger implementation
    * Uses ThreadLocal mechanism to track correlationIds
    * Supports logging arbitrary fields/JSON
    * Separate methods for PII/OII logging
- Initial Exception model implemented
    * BaseException + Client & Service subclasses
- Substantial portions of HTTP/S networking code migrated from ADAL & MSAL to this module<|MERGE_RESOLUTION|>--- conflicted
+++ resolved
@@ -1,11 +1,8 @@
 V.Next
 ----------
-<<<<<<< HEAD
 - [MINOR] Add BrokerContentProvider path and IpcStrategy for new device registration API (#1843)
-=======
 - [MAJOR] Add support for client/application managed key in pop flow (#1854)
 - [PATCH] Avoid keystore key overwriting for apps using sharedUserId. (#1864)
->>>>>>> 1d95441f
 - [PATCH] Moved clearClientCertPreferences to onPageLoaded. (#1855)
 - [MINOR] Add new exception type for broker protocol not supported exception during msal-broker handshake (#1859)
 
