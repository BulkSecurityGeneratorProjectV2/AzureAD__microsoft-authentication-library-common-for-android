V.Next
----------
<<<<<<< HEAD
- [MINOR] Enabling refresh_in feature (#1310)
- [PATCH] Msal removeAccount shouldn't invoke broker's removeAccount (#1336)
=======
- [PATCH] Add method to check if two authorities belong to same cloud (#1471)
- [MINOR] Adds new cache encryption key migration API for OneAuth (#1464)
- [MAJOR] Migrate StorageHelper to common4j (#1450)
- [MAJOR] Migrate Exceptions from common to common4j (#1442)
- [PATCH] Fixing removeAccount method for msal cpp when the realm is empty (#1422)
- [MINOR] Migrate Requests/Responses (#1424)
- [MAJOR] Add SSL context support to UrlConnectionHttpClient(#1396)
- [MAJOR] Migrate AuthRequests to common4j (#1394)
>>>>>>> 15d27bcb
- [MINOR] Migrate Device, ObjectMapper, ClockSkewManager and IHasExtraParameters to common4j (#1383)
- [MINOR] Migrate eSTS Telemetry to common4j (#1372)
- [PATCH] Fix/Suppress SpotBugs issue (#1367)
- [MINOR] Migrate HTTP Layer to common java lib. (#1347)
- [PATCH] Port eSTS telemetry layer to common-java (#1328)
- [MINOR] Added support for handling null taskAffinity.  InteractiveTokenCommmand now captures whether taskAFfinity is null and records taskId (#1282)
- [MINOR] Automate broker protocol version computation. (#1301)
- [MAJOR] New API on KeyAccessor (#1309)
- [PATCH] Fixes deprecated PackageInfo.signatures and PackageManager.GET_SIGNATURES (#1256)
- [MINOR] Converting Classic Azure DevOps Pipelines to YAML (#1274)
- [MINOR] Add common-java. Migrate Logger. (#1300)
- [PATCH] Add additional logic to support downlevel devices in KeyStoreAccessor (#1366)
- [PATCH] Adding codemarkers for usage in the Test cases of brokered and non-brokered Acquire Token silently scenarios. (#1185)
- [PATCH] Only hit cache once when loading x-tenant idtokens (#1385)
- [PATCH] Avoid unnecessary BAM-cache reload (#1426)
- [PATCH] Using singleton/LRU cached BAM-Cache implementation (#1420)
- [MINOR] Add a method to IDeviceMetadata to get all metadata as a String (#1433)
- [MINOR] Creates ICommonComponents for sharing interfaces across Android, Linux (including non-brokered components) (#1431)
- [PATCH] Avoid needless BAM-cache lookups for non-foci apps when doing cache discovery (#1427)
- [PATCH] Avoid multiple reads of BAM-Cache when inserting new data (#1429)
- [MAJOR] Relocate SSOStatesSerializer out of internal namespace (integration steps available at aka.ms/AAd2vt8) (#1448)
- [MINOR] Adds new Device#isDevicePoPSupported() API to test PoP compat + support for retrying key generation without requesting cert attestation (#1456)

Version 3.4.5
----------
- [PATCH] Fix for misconfigured ADALOAuth2TokenCache, adds new SharedPreferencesFileManager that defaults to MODE_PRIVATE (#1444)

Version 3.4.4
----------
- [MINOR] Introduce support for authorization activities to be performed in the Android Task as the Activity that was provided for an interactive request.
- [PATCH] Rev Nimbus version: 8.2 -> 9.9 (#1346)
- [PATCH] Perf: Avoid repeated calls to getCredentials() when loading from cache (#1334)
- [PATCH] Only hit cache once when loading x-tenant idtokens (#1385)
- [PATCH] Disregard pageload errors for the non-primary frame during interactive auth (#1357)
- [PATCH] Avoid unnecessary BAM-cache reload (#1439, cherry-picked from #1426)
- [PATCH] Concurrency fix: revert thread pool construction changes in CommandDispatcher (#1434)

Version 3.4.3
----------
- [PATCH] Revert connection detection change, disable throttling cache (#1351, #1353)

Version 3.4.2
----------
- [PATCH] Msal removeAccount shouldn't invoke broker's removeAccount (#1336)

Version 3.4.1
----------
- [PATCH] Adding checks to not cache certain ErrorCodes. (#1330, #1329)

Version 3.4.0
----------
- [MINOR] Enable optional refresh token in cache (#1294)
- [MINOR] Hide Switch Account in Broker interactive flows (#1284)
- [MINOR] Adds the ability for KeyAccessors to expose their manager (#1285)
- [MINOR] Propagate unknown parameters from the server (#1292)
- [MINOR] Adds new API support for the broker - SSO token and flight support (#1290)
- [MINOR] Elevates AndroidCommon Logger out of internal package (#1279)
- [MINOR] Automate broker protocol version computation. (#1301)

Version 3.3.1
----------
- [MINOR] Enables removeAccount api to remove account records from all environments (#1248)
- [PATCH] Improved performance of getAccounts() call by reducing number of cache round-trips (#1271)
- [PATCH] Perf: Use an Iterator over SharedPreferences entries via getAllFilteredByKey() (#1262)
- [MINOR] Fall back to browser view if we can't open custom tabs. (#1270)
- [MINOR] Adds plumbing for new API parameters to reach the token endpoint, new response data (#1266)
- [PATCH] Ensure the default connection service has a single callback instance (#1314)

Version 3.2.0
----------
- [PATCH] Fix interrupt flow when no login hint is provided (#1490)
- [MINOR] Added logging functionality to track the request status (#1237)
- [MINOR] Expand functionality for key store access (#1231)
- [MINOR] Implement an in-memory cache to avoid multiple decryptions of shared preferences (#1254)
- [PATCH] Fixes deprecated NetworkInfo class (#847)
- [MINOR] Device PoP keys are now generated with attestation flags and expose a certificate chain getter (#1247)
- [PATCH] Fix MSAL-CPP injecting javascript loop (#1238)
- [MINOR] Adds new API to support ADAL/MSAL migration off of AuthenticationSettings#setSecretKey to a 'managed key' generated by Common (#1244)

Version 3.1.2
----------
- [PATCH] Use requested claims as a cache key when overwriting an AT (#1225)
- [PATCH] Fix InteractiveRequest Bound Service backcompat (#1215)
- [MINOR] Adds support for cache property merging (#1224)
- [PATCH] Trim() Cache Lookup Input Parameters (#1228)
- [MINOR] Adds workaround for Mockito.openMocks() desugaring issue (#1229)
- [PATCH] Fix bug where duplicate BrokerApplicationMetadata entries could be created for a single app (#1232)
- [MINOR] Changes to Broker Validation to allow setting whether to trust debug brokers (prod brokers are always trusted).
- [MINOR] Adds support for launching Broker auth Activity without an Activity Context from OneAuth-MSAL by setting FLAG_ACTIVITY_NEW_TASK (#1236)
- [MINOR] Adds PRT storage support for MSALCPP (#1177)
- [PATCH] Replaced deprecated PackageInfo.versionCode with PackageInfoCompat.getLongVersionCode(packageInfo) (#1239)

Version 3.1.0
----------
- [PATCH] Discontinue using Settings.Secure.ANDROID_ID in telemetry. Instead, generate & cache a random GUID. (#1214)
- [MINOR] Add refresh_on to access tokens(#1190)
- [MINOR] Add requested_claims to access tokens, and allow credentials to be filtered by RC (#1187)
- [PATCH] Logging change: only log encryption key thumbprint if a key-change occurs (#1213)

Version 3.0.9
----------
- Sends CP version to ESTS and handle WebCP uri. (#1137)
- Check for eligible for caching when putting command in executing command map
- Expose IAccountCredentialCache for accessing lower-level cache functions.
- Adds unit test to verify .trim() behavior of cache keys.
- Make CacheRecord immutable, insist on NonNull AccountRecord (#1225).
- Bugfix for incorrect error code when cancelling requests (#1144).
- Remove initial about:blank page load when using WebView based auth.
- Log an informative error message when application redirect_uri does not match the broker's expected value (#1155).
- Remove connection close from http request to AUTHORIZATION_CODE_NOT_EXCHANGED_FOR_TOKEN issue on emulators.
- Replace deprecated HttpRequest.sendGet usage with HttpClient.get (#1038)
- Replace deprecated HttpRequest.sendPost usage with HttpClient.post (#1037)
- (MSALCPP) Validate ATs before persisting to the cache (#1192)
- Added explicit exceptions when access token, id token or refresh token, which are required are not included in the response.  (MSAL #563)
- Adds API23 WebViewClient#onReceivedError overload (#1197)
- Fixes for MFA setup using Authenticator app.


Version 3.0.8
----------
- Hardcode Teams Agent clientID/scope for FoCi call (#1140)
- (Make changes to) persist refresh token in joined flow. (#1130)

Version 3.0.7
----------
- Fix exception casting issue in CommandDispatcher (#1121)

Version 3.0.6
----------
- Expose expiresIn in MSAL Device Code flow callback (#1064)
- Removed constructor param for TokenShareUtility: MSA RefreshToken ingestion always queries WW /consumers.
- Added support for exporting public keys in the following formats:
    * X.509 SubjectPublicKeyInfo
    * JWK (RFC-7517)
- Added support for signing and verifying arbitrary String data with select RSA algorithms.
- Added support for multiple software/hardware backed RSA keys using AsymmetricKey, AsymmetricKeyFactory.
- Bugfix: Added a workaround for keypair generation on API < 23 devices using locales with non-Gregorian calendars. (#1075)
- Reordered Credential writing into the cache such that the old RT is cleaned up *after* the new RT is written.
- Fixed following Android 11 issues (#1095):
    * Unable to query package manager for and launch browsers that support custom tabs.
    * Unable to query package manager for and launch regular browsers that don’t support custom tabs.
    * Unable to query package manager for Broker apps installed on the device.
- Refactor IPC strategies
    - [Part 1] Separate communication logic from business logic (#1088)
    - [Part 2] Refactor Content Provider strategy (#1090)
    - [Part 3] Refactor AccountManager Strategy[IPC part 4] test cases for IPC strategies (#1092)
    - [Part 4] test cases for IPC strategies (#1093)
    - [Part 5.5] make changes to support the Broker API work (#1101)
- Make change to support Broker API's updateBrokerRT() functionality (#1107).
- Introduce a cache for Hello() protocol (#1108)
- Bumped MSAL Broker Protocol version to 6.0
- (Requires minimum_required_broker_protocol_version of 6.0+) Adds support for client_claims in PoP token requests.
- (Requires minimum_required_broker_protocol_version of 6.0+) Adds support for generating SignedHttpRequests (SHRs) without embedding an AT.

Version 3.0.4
----------
- Fix for duplicate_command caching bug due to Command permutation (#1055)

Version 3.0.3
----------
- Cut down logs (#1046)

Version 3.0.2
----------
- Added a check for UNSET OpenIdConnectPromptParameter value (#1042)

Version 3.0.1
----------
- Perform browser sign out on MSAL side (#1032)
- Removed constructor param for TokenShareUtility: MSA RefreshToken ingestion always queries WW /consumers. (#1022)
- Consider controllers while throttling (#1021)
- Allow changing of the progressBar color (#1020)
- Place cap on the number failed request data in Last Request Telemetry at any given time (#1018)
- Adding the OpenIdConnectPromptParameter field UNSET (#1013)

Version 2.1.1
----------
- Introduces result sharing to minimize duplicate_command errors.
- No longer query well known config to obtain token endpoint - build it manually instead.
- Improved null-safety in String comparisons.
- Improved thread safety when querying cloud metadata.
- Proguard configuration no longer keeps classes in common or nimbus, per request from Office.
- Improved logging for SSL errors to assist in troubleshooting.

Version 2.1.0
----------
- Moved broker controller and strategy classes to common for MSAL CPP brokered auth.
- Added support in common for Device Code Flow.
- Added app-name, app-version headers to /auth & /token requests.
- Added support for additional sub_errors returned by ESTS service for MSAL CPP support.
- Added BrokerActivity to common AndroidManifest.
- Caching in SharedPreferences now using apply() instead of synchronous commit() call.
- Bugfix for parsing Authority URLs.

Version 2.0.15
-----------
- Introduces additional tests for cache resiliency
- Fixes an encoding issue faced by devices configured for Turkish locale
- Bugfix for #963: Detect Broker Process during encryption/decryption

Version 2.0.14
-----------
- Functionally identical to 2.0.13 release
- Updates Device.java PRODUCT_VERSION property for MSAL 1.5.5 release

Version 2.0.13
-----------
- Create abstract b2c login component handler
- Changes to add enrollment id to the token request in the interrupt flow
- Catch JsonSyntaxException while performing ADAL -> MSAL migration
- Close 959 - Adds authentication_scheme property to ApiEvent
- Fix MSAL issue 1096 - Documentation updates

Version 2.0.12-hf1
-----------
- Catch JsonSyntaxException when attempting to migrate ADAL cache and malformed records are found.

Version 2.0.12
-----------
- Hotfix for NPE when sub_error is null.

Version 2.0.11
-----------
- Changes to delete RT on bad_token suberror.

Version 2.0.10
-----------
- Broker Content Provider changes
- Fix a null pointer for getFragmentManager.
- FOCI support for local MSAL.
- Proguard consumer rules addition.
- Roboelectric version update.
- HttpRequest changes for MSAL CPP.

Version 2.0.9
------------
- Add constant for email scope (fix ad-accounts#1291)
- Move canUseAccountManagerOperation() to common.
- Support null 'm' & 'p' claims in SHRs (#899)
- Resolves naming issue around power optimization flag (#907)
- Changing log level of few logs to reduce noise in broker

Version 2.0.8
------------
- Fix to add the throwIfNetworkNotAvailable API back for ADAL back compat.

Version 2.0.7
------------
- This version is incompatible with ADAL due a breaking API change. It's is fixed in 2.0.8.
- Added throttling
- Added Dual Client Stack support for FoCI apps
- Added support to compress broker payload using GZIP
- Added flag to enable/disable power optimization check
- Removed check for usage stat manager to determine if network is disabled
- Project wide internal code refactoring using Lombok

Version 2.0.6
------------
- Use fixed thread pool for silent requests
- Add API ID Constants for MSAL Single Account PCA overloads
- Add event strings for FLW telemetry

Version 2.0.5
------------
- Adds support for multiple IdToken lookups in a single call when dual stacking with FoCi (common#871)
- Implements Client Clock Skew Mitigation for AT/PoP.
- ESTS telemetry V2.
- Fix for msal#963
    * onCancel callback not called when Browser is used.
- Returns MDM_REQUIRED when the user clicks on an MDM link in the webview.
- Adds dual screen support.

Version 2.0.3
------------
- Fix to use default scopes on request to determine foci app
- Fix fragment state issue (#838), (#839)

Version 2.0.2
------------
- Fix for MSAL #920, 924, 935, 940
    * Crash due to error receiving CANCEL broadcast

Version 2.0.1
------------
- Adds support for AT/PoP
- Fix for common#823
    * CANCEL_INTERACTIVE_REQUEST broadcast not working.

Version 1.0.15
------------
- Fix for msal#915
    * Incorrect id_token returned for B2C app with multiple policies
- Fix for msal#916
    * WebView calls loadUrl multiple times over lifecycle
- Fix for msal#921
    * WebView displays error when connectivity lost
- Fix for msal#904
    * AT caching logic change for scope intersection
- MSAL Enhancement: WebView zoom controls are now configurable

Version 1.0.14
------------
- Logging improvements.
- Fixed issue #770.
- Added Fragment support in WebView flow.

Version 1.0.13-hf1
------------
- Fixed issue #882 in MSAL.

Version 1.0.13
------------
- Resolving PoP backcompat issue.
- Fixed issue #859 in MSAL.

Version 1.0.12
------------
- Refactored and improved ests telemetry flush call and telemetry caching logic.
- Fixed ests telemetry memory leak.
- Added null check for optional parameter prompt.
- Added telemetry event in StorageHelper.
- Fixed cloud url returning wrong url if authority specified in configuration.
- Fixed issue #709 and #718.
- Fixed multiple cloud support in MSAL with Broker.
- Enabled MSAL-Broker communication via AccountManager.

Version 1.0.9-hf1
------------
- Hot fix release.
- Logging fixes.

Version 1.0.9
------------
- Disable command caching.

Version 1.0.8
------------
- Command caching and Throttling requests related changes.
- Client Capabilities support related changes.
- Server side telemetry changes.
- Lock the cache during read/writes.
- Fix to remove defaulting BadError on the ClientException in AdalResultAdapter.
- Add IOException translation to AdalBrokerResultAdapter.
- Fixes Telemetry thread issues and NullPointerExceptions.
- Fix WebView SDK28 issue.
- Refactor code to support FLW command migration
- Get Correlation id from Operation parameters if available.
- Fixed minor bugs as needed.
- Added more robolectric tests.
- Artifact for Broker 3.1.4 release.

Version 1.0.7
------------
MSAL GA Artifact.

Version 1.0.6
-------------
Fix Concurrent exception issue in Telemetry emit.

Version 1.0.5
-------------
- Updated MSAL version in common to 1.0.0

Version 1.0.4
-------------
- Artifact for MSAL GA
- AndroidX changes included.

Version 1.0.3
-------------
- Fix Null pointer on Authorixation Request builder.

Version 1.0.0
-------------
- Broker V2 support with MSAL
- TenantProfile support
- FLW support
- Multiple Bug Fixes.
- Initial release with MSAL GA support.

Version 0.0.20
-------------
Fix Ntlm challenge issue.

Version 0.0.18
-------------
-BugFix : Complete the auth request as cancel if the activity is destroyed

Version 0.0.17
-------------
- BugFix : Fix for foci lookup issue relative to migration
- Add clearBrokerSecretKeys() to AuthenticationSettings.

Version 0.0.15
-------------
- Bug Fix : Adding null safety check to avoid crash on EmbeddedWebViewStrategy

Version 0.0.14
-------------
- Bug fix : Read user id from the request bundle for broker silent request.
- Add shouldResolveInterrupt field to parameters.

Version 0.0.12
-------------
- Broker V2 protocol support changes for v1 parity with ADAL.
- Introduced new bound service IMicrosoftAuthService for MSAL.
- Key Transfer changes from inactive broker
- Introduced various adapters to translate betwewn broker request and responses.
- Multiple bug fixes.

Version 0.0.10
-------------
- Adds support HTTP response caching
- Bugfixes:
    * Pass claims in non-joined acquireTokenSilentCall
    * Fixes the assertion check for IntuneAppProtectionPolicyRequiredException

Version 0.0.10-alpha
-------------
- Adds support for declared non-tfp B2C authorities
- Fix setting correct id token for B2C if v1 id token is returned
- Fix incorrect parsing of not_before as Date
- V2 Broker changes with MSAL (Alpha)

Version 0.0.9
-------------
- Bugfix: Resolves COMMON/#379
    * ClientInfo must implement Serializable so that ADAL/AuthenticationResult can be serialized.
- AndroidX Interop:
    * This release will not be code signed; Jetfier & AGP < 5.1.1 are failing to compile due to tooling bugs.
    * For more information see:
        - https://issuetracker.google.com/issues/115556774
        - https://issuetracker.google.com/issues/119183822

Version 0.0.8
-------------
- Bugfix: Resolves COMMON/#343
    * Fix the discrepancy on idToken claim of Account object in v1.15.1.
- Bugfix: Resolves MSAL/#517
	* Fix the bug caused by fragment parameter when extracting the redirect url.

Version 0.0.7
-------------
- Bugfix: Resolves MSAL/#418
    * Adds client_id, redirect_uri to refresh token requests (previously missing, yielding inconsistent behavior depending on account type).

Version 0.0.6
-------------
- Bugfix: Resolves MSAL/#420
    * Corrects an issue whereby expired access tokens can be returned from the cache

Version 0.0.5
-------------
Adding support for flight and slice parameters to authorization request.
Updates for supporting authority aliasing
Added new grant_type: refresh_token
Updated authorization request base builder to include all MSAL public API properties
Change from SignedJWT to JWT to support v1
Internal class renaming for improved IntelliSense support
Access token expiry calculation now supports ext_expires_on

Version 0.0.4
--------------
Add authority AzureActiveDirectoryOAuth2 Configuration and Strategy for Sovereign and PPE cloud support.
Fix for PPE Null Cloud when discovery metadata is malformed.

Version 0.0.3
--------------
- First release: Hello, World!
- Implementation of new unified cache schema
    * Omits a read/deletion API, as not needed for initial release
    * Ships with tests, unit + instrumented
- Implementation of refactored ADAL 'classic' cache
- Initial implementation of Strategy/Provider model for token acquisition
    * Partially complete, work-in-progress
- New Logger implementation
    * Uses ThreadLocal mechanism to track correlationIds
    * Supports logging arbitrary fields/JSON
    * Separate methods for PII/OII logging
- Initial Exception model implemented
    * BaseException + Client & Service subclasses
- Substantial portions of HTTP/S networking code migrated from ADAL & MSAL to this module<|MERGE_RESOLUTION|>--- conflicted
+++ resolved
@@ -1,9 +1,7 @@
 V.Next
 ----------
-<<<<<<< HEAD
 - [MINOR] Enabling refresh_in feature (#1310)
 - [PATCH] Msal removeAccount shouldn't invoke broker's removeAccount (#1336)
-=======
 - [PATCH] Add method to check if two authorities belong to same cloud (#1471)
 - [MINOR] Adds new cache encryption key migration API for OneAuth (#1464)
 - [MAJOR] Migrate StorageHelper to common4j (#1450)
@@ -12,7 +10,6 @@
 - [MINOR] Migrate Requests/Responses (#1424)
 - [MAJOR] Add SSL context support to UrlConnectionHttpClient(#1396)
 - [MAJOR] Migrate AuthRequests to common4j (#1394)
->>>>>>> 15d27bcb
 - [MINOR] Migrate Device, ObjectMapper, ClockSkewManager and IHasExtraParameters to common4j (#1383)
 - [MINOR] Migrate eSTS Telemetry to common4j (#1372)
 - [PATCH] Fix/Suppress SpotBugs issue (#1367)
