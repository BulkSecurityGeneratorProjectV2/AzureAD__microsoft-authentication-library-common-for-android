--- conflicted
+++ resolved
@@ -8,9 +8,7 @@
 - Added support for signing and verifying arbitrary String data with select RSA algorithms.
 - Added support for multiple software/hardware backed RSA keys using AsymmetricKey, AsymmetricKeyFactory.
 - Bugfix: Added a workaround for keypair generation on API < 23 devices using locales with non-Gregorian calendars. (#1075)
-<<<<<<< HEAD
 - Reordered Credential writing into the cache such that the old RT is cleaned up *after* the new RT is written.
-=======
 - Fixed following Android 11 issues (#1095):
     * Unable to query package manager for and launch browsers that support custom tabs.
     * Unable to query package manager for and launch regular browsers that don’t support custom tabs.
@@ -23,7 +21,6 @@
     - [Part 5.5] make changes to support the Broker API work (#1101)
 - Make change to support Broker API's updateBrokerRT() functionality (#1107).
 - Introduce a cache for Hello() protocol (#1108)
->>>>>>> aab94bf8
 
 Version 3.0.4
 ----------
