--- conflicted
+++ resolved
@@ -1,19 +1,15 @@
 V.Next
 ----------
-<<<<<<< HEAD
 - [PATCH] Port eSTS telemetry layer to common-java (#1328)
-- [PATCH] Add common-java. Migrate Logger. (#1300)
-=======
+- [PATCH] Add common-java. Migrate Logger. (#1300)=
 - [MINOR] Added support for handling null taskAffinity.  InteractiveTokenCommmand now captures whether taskAFfinity is null and records taskId (#1282)
 - [MINOR] Automate broker protocol version computation. (#1301)
 - [MAJOR] New API on KeyAccessor (#1309)
 - [PATCH] Fixes deprecated PackageInfo.signatures and PackageManager.GET_SIGNATURES (#1256)
 - [MINOR] Converting Classic Azure DevOps Pipelines to YAML (#1274)
-- [MINOR] Add common-java. Migrate Logger. (#1300)
 
 Version 3.4.0
 ----------
->>>>>>> b550b8e5
 - [MINOR] Enable optional refresh token in cache (#1294)
 - [MINOR] Hide Switch Account in Broker interactive flows (#1284)
 - [MINOR] Adds the ability for KeyAccessors to expose their manager (#1285)
