--- conflicted
+++ resolved
@@ -1,16 +1,13 @@
 V.Next
 ----------
-<<<<<<< HEAD
 - [MINOR] Enabling refresh_in feature (#1310)
 - [PATCH] Msal removeAccount shouldn't invoke broker's removeAccount (#1336)
-=======
 - [MAJOR] Migrate *TokenCache classes to common4j
 - [MAJOR] Migrate ISharedPreferencesFileManager to common4j (#1465)
 - [MAJOR] Migrate Strategies and Parameters. (#1488)
 - [MAJOR] Migrate AccountManager's Account (#1483)
 - [MAJOR] Migrate Strategies part 1/2 (#1475)
 - [MINOR] Move predefined key loader to common4j from common (#1477)
->>>>>>> 4d580158
 - [PATCH] Add method to check if two authorities belong to same cloud (#1471)
 - [MINOR] Adds new cache encryption key migration API for OneAuth (#1464)
 - [MAJOR] Migrate StorageHelper to common4j (#1450)
