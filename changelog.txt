--- conflicted
+++ resolved
@@ -1,10 +1,7 @@
 V.Next
 ----------
-<<<<<<< HEAD
 - [MAJOR] Update target Android targetSdk to API 31/ Android 12
-=======
 - [MAJOR] Use Java 11 to accomodate android sdk 31 tooling. (#1832)
->>>>>>> e1798030
 - [PATCH] Swallow unbound service exceptions on disconnect. (#1824)
 - [MINOR] Bumped MSAL Broker Protocol Version to 10.0. (#1829)
 - [MINOR] Add implementation for clearAll method to BrokerOAuth2TokenCache to clear all the credentials and metadata (#1823)
