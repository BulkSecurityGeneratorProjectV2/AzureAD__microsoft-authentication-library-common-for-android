--- conflicted
+++ resolved
@@ -23,11 +23,8 @@
 - [PATCH] Only hit cache once when loading x-tenant idtokens (#1385)
 - [PATCH] Avoid unnecessary BAM-cache reload (#1426)
 - [PATCH] Using singleton/LRU cached BAM-Cache implementation (#1420)
-<<<<<<< HEAD
+- [MINOR] Creates ICommonComponents for sharing interfaces across Android, Linux (including non-brokered components) (#1431)
 - [PATCH] Avoid needless BAM-cache lookups for non-foci apps when doing cache discovery (#1427)
-=======
-- [MINOR] Creates ICommonComponents for sharing interfaces across Android, Linux (including non-brokered components) (#1431)
->>>>>>> 9c44c4f0
 
 Version 3.4.3
 ----------
