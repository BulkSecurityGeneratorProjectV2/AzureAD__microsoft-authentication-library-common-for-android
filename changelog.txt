--- conflicted
+++ resolved
@@ -1,12 +1,9 @@
 V.Next
 ----------
-<<<<<<< HEAD
 - [MINOR] Bumped MSAL Broker Protocol version to 9.0, acquireToken/acquireTokenSilent endpoint requires minimum_required_broker_protocol_version of 9.0+ to Send x-ms-PKeyAuth Header to the token endpoint. (#1790)
-=======
 
 Version 6.0.0
 ----------
->>>>>>> 21fe7858
 - [PATCH] Fix msal failing tests due to telemetry context (1788)
 - [MAJOR] Bumped MSAL Broker Protocol version to 8.0, GET_ACCOUNTS endpoint requires minimum_required_broker_protocol_version of 8.0+ to return an account constructed from PRT id token to FOCI apps. (#1771)
 - [MAJOR] [Msal] Remove launching logout endpoint in default browser for shared device mode signout flow
